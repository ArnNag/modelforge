from torch.optim.lr_scheduler import ReduceLROnPlateau
import lightning as pl
<<<<<<< HEAD
from typing import TYPE_CHECKING, Any, Union, Dict, Type, Optional, List
import torch
from loguru import logger as log
from modelforge.dataset.dataset import BatchData


import torchmetrics
from typing import Optional


from torch import nn
from torch_scatter import scatter_sum


class FromPerAtomToPerMoleculeError(nn.Module):
    """
    Calculates the per-atom error and aggregates it to per-molecule mean squared error.

    """

    def __init__(self):
        """
        Initializes the PerAtomToPerMoleculeError class.
        """

        from torch.nn import MSELoss

        super().__init__()

    def forward(
        self, predicted: torch.Tensor, true: torch.Tensor, batch
    ) -> torch.Tensor:
        """
        Computes the per-atom error and aggregates it to per-molecule mean squared error.

        Parameters
        ----------
        predicted : torch.Tensor
            The predicted values.
        true : torch.Tensor
            The true values.
        batch : Any
            The batch data containing metadata and input information.

        Returns
        -------
        torch.Tensor
            The aggregated per-molecule error.
        """

        # squaared error
        per_atom_squared_error = torch.norm(predicted - true, dim=1) ** 2

        # Aggregate error per molecule
        per_molecule_squared_error = scatter_sum(
            per_atom_squared_error, batch.nnp_input.atomic_subsystem_indices.long(), 0
        )
        # divide by nnumber of atoms
        per_molecule_square_error_scaled = (
            per_molecule_squared_error / batch.metadata.atomic_subsystem_counts
        )
        return torch.mean(per_molecule_square_error_scaled)


class PerMoleculeError(nn.Module):
=======
from typing import Any, Union, Dict, Type, Optional, List
import torch
from loguru import logger as log
from modelforge.dataset.dataset import BatchData, NNPInput
import torchmetrics
from torch import nn
from abc import ABC, abstractmethod


class Error(nn.Module, ABC):
    """
    Class representing the error calculation for predicted and true values.

    Methods:
        calculate_error(predicted: torch.Tensor, true: torch.Tensor) -> torch.Tensor:
            Calculates the error between the predicted and true values.

        scale_by_number_of_atoms(error, atomic_subsystem_counts) -> torch.Tensor:
            Scales the error by the number of atoms in the atomic subsystems.
    """

    @abstractmethod
    def calculate_error(
        self, predicted: torch.Tensor, true: torch.Tensor
    ) -> torch.Tensor:
        """
        Calculates the error between the predicted and true values
        """
        raise NotImplementedError

    @staticmethod
    def calculate_squared_error(
        predicted_tensor: torch.Tensor, reference_tensor: torch.Tensor
    ) -> torch.Tensor:
        """
        Calculates the squared error between the predicted and true values.

        Parameters:
            predicted_tensor (torch.Tensor): The predicted values.
            reference_tensor (torch.Tensor): The values provided by the dataset.

        Returns:
            torch.Tensor: The calculated error.
        """
        return (predicted_tensor - reference_tensor).pow(2).sum(dim=1, keepdim=True)

    @staticmethod
    def scale_by_number_of_atoms(error, atomic_subsystem_counts) -> torch.Tensor:
        """
        Scales the error by the number of atoms in the atomic subsystems.

        Parameters:
            error: The error to be scaled.
            atomic_subsystem_counts: The number of atoms in the atomic subsystems.

        Returns:
            torch.Tensor: The scaled error.
        """
        # divide by number of atoms
        scaled_by_number_of_atoms = error / atomic_subsystem_counts.unsqueeze(
            1
        )  # FIXME: ensure that all per-atom properties have dimension (N, 1)
        return scaled_by_number_of_atoms


class FromPerAtomToPerMoleculeMeanSquaredError(Error):
    """
    Calculates the per-atom error and aggregates it to per-molecule mean squared error.
>>>>>>> 0aebaf36
    """
    Calculates the per-molecule mean squared error.

<<<<<<< HEAD
    """

    def __init__(self):
        """
        Initializes the PerMoleculeError class.
        """

        super().__init__()

    def forward(
        self, predicted: torch.Tensor, true: torch.Tensor, batch
    ) -> torch.Tensor:
        """
        Computes the per-molecule mean squared error.

        Parameters
        ----------
        predicted : torch.Tensor
            The predicted values.
        true : torch.Tensor
            The true values.
        batch : Any
=======
    def __init__(self):
        """
        Initializes the PerAtomToPerMoleculeError class.
        """
        super().__init__()

    def calculate_error(
        self,
        per_atom_prediction: torch.Tensor,
        per_atom_reference: torch.Tensor,
    ) -> torch.Tensor:
        """
        Computes the per-atom error.
        """
        return self.calculate_squared_error(per_atom_prediction, per_atom_reference)

    def forward(
        self,
        per_atom_prediction: torch.Tensor,
        per_atom_reference: torch.Tensor,
        batch: "NNPInput",
    ) -> torch.Tensor:
        """
        Computes the per-atom error and aggregates it to per-molecule mean squared error.

        Parameters
        ----------
        per_atom_prediction : torch.Tensor
            The predicted values.
        per_atom_reference : torch.Tensor
            The reference values provided by the dataset.
        batch : NNPInput
>>>>>>> 0aebaf36
            The batch data containing metadata and input information.

        Returns
        -------
        torch.Tensor
<<<<<<< HEAD
            The mean per-molecule error.
        """

        per_molecule_squared_error = (predicted - true) ** 2
        per_molecule_square_error_scaled = (
            per_molecule_squared_error / batch.metadata.atomic_subsystem_counts
        )

        # average
        per_molecule_average = torch.mean(per_molecule_square_error_scaled)
        return per_molecule_average
=======
            The aggregated per-molecule error.
        """

        # squared error
        per_atom_squared_error = self.calculate_error(
            per_atom_prediction, per_atom_reference
        )

        per_molecule_squared_error = torch.zeros_like(
            batch.metadata.E, dtype=per_atom_squared_error.dtype
        )
        # Aggregate error per molecule
>>>>>>> 0aebaf36

        per_molecule_squared_error.scatter_add_(
            0,
            batch.nnp_input.atomic_subsystem_indices.long().unsqueeze(1),
            per_atom_squared_error,
        )
        # divide by number of atoms
        per_molecule_square_error_scaled = self.scale_by_number_of_atoms(
            per_molecule_squared_error, batch.metadata.atomic_subsystem_counts
        )
        # return the average
        return torch.mean(per_molecule_square_error_scaled)

<<<<<<< HEAD
class Loss(nn.Module):
    """
    Calculates the combined loss for energy and force predictions.

    Attributes
    ----------
    loss_property : List[str]
        List of properties to include in the loss calculation.
    weight : Dict[str, float]
        Dictionary containing the weights for each property in the loss calculation.
    loss : nn.ModuleDict
        Module dictionary containing the loss functions for each property.
    """

    _SUPPORTED_PROPERTIES = ["per_molecule_energy", "per_atom_force"]

    def __init__(self, loss_porperty: List[str], weight: Dict[str, float]):
=======

class PerMoleculeMeanSquaredError(Error):
    """
    Calculates the per-molecule mean squared error.

    """

    def __init__(self):
        """
        Initializes the PerMoleculeMeanSquaredError class.
>>>>>>> 0aebaf36
        """
        Initializes the Loss class.

        Parameters
        ----------
        loss_property : List[str]
            List of properties to include in the loss calculation.
        weight : Dict[str, float]
            Dictionary containing the weights for each property in the loss calculation.

        Raises
        ------
        NotImplementedError
            If an unsupported loss type is specified.
        """
        super().__init__()
<<<<<<< HEAD
        from torch.nn import ModuleDict

        self.loss_property = loss_porperty
        self.weight = weight

        self.loss = ModuleDict()

        for prop, w in weight.items():
            if prop in self._SUPPORTED_PROPERTIES:
                if prop == "per_atom_force":
                    self.loss[prop] = FromPerAtomToPerMoleculeError()
                else:
                    self.loss[prop] = PerMoleculeError()
                self.register_buffer(prop, torch.tensor(w))
            else:
                raise NotImplementedError(f"Loss type {prop} not implemented.")

    def forward(self, predict_target: Dict[str, torch.Tensor], batch):
        """
        Calculates the combined loss for the specified properties.

        Parameters
        ----------
        predict_target : Dict[str, torch.Tensor]
            Dictionary containing predicted and true values for energy and per_atom_force.
=======

    def forward(
        self,
        per_molecule_prediction: torch.Tensor,
        per_molecule_reference: torch.Tensor,
        batch,
    ) -> torch.Tensor:
        """
        Computes the per-molecule mean squared error.

        Parameters
        ----------
        per_molecule_prediction : torch.Tensor
            The predicted values.
        per_molecule_reference : torch.Tensor
            The true values.
>>>>>>> 0aebaf36
        batch : Any
            The batch data containing metadata and input information.

        Returns
        -------
        torch.Tensor
<<<<<<< HEAD
            The combined loss for the specified properties.
        """
        loss = torch.tensor([0.0])
        # save the loss as a dictionary
        r = {}
        # iterate over loss properties
        for prop in self.loss_property:
            # calculate loss per property
            loss_ = self.weight[prop] * self.loss[prop](
                predict_target[f"{prop}_predict"], predict_target[f"{prop}_true"], batch
            )
            # add total loss
            loss = loss + loss_
            # save loss
            r[prop] = loss_

        # add total loss to results dict and return
        r["total_loss"] = loss

        return r


class LossFactory(object):
    """
    Factory class to create different types of loss functions.
    """

    @staticmethod
    def create_loss(loss_property: List[str], weight: Dict[str, float]) -> Type[Loss]:
        """
        Creates an instance of the specified loss type.

        Parameters
        ----------
        loss_property : List[str]
            List of properties to include in the loss calculation.
        weight : Dict[str, float]
            Dictionary containing the weights for each property in the loss calculation.
        Returns
        -------
        Loss
            An instance of the specified loss function.
        """

=======
            The mean per-molecule error.
        """

        per_molecule_squared_error = self.calculate_error(
            per_molecule_prediction, per_molecule_reference
        )
        per_molecule_square_error_scaled = self.scale_by_number_of_atoms(
            per_molecule_squared_error, batch.metadata.atomic_subsystem_counts
        )

        # return the average
        return torch.mean(per_molecule_square_error_scaled)

    def calculate_error(
        self,
        per_atom_prediction: torch.Tensor,
        per_atom_reference: torch.Tensor,
    ) -> torch.Tensor:
        """
        Computes the per-atom error.
        """
        return self.calculate_squared_error(per_atom_prediction, per_atom_reference)


class Loss(nn.Module):
    """
    Calculates the combined loss for energy and force predictions.

    Attributes
    ----------
    loss_property : List[str]
        List of properties to include in the loss calculation.
    weight : Dict[str, float]
        Dictionary containing the weights for each property in the loss calculation.
    loss : nn.ModuleDict
        Module dictionary containing the loss functions for each property.
    """

    _SUPPORTED_PROPERTIES = ["per_molecule_energy", "per_atom_force"]

    def __init__(self, loss_porperty: List[str], weight: Dict[str, float]):
        """
        Initializes the Loss class.

        Parameters
        ----------
        loss_property : List[str]
            List of properties to include in the loss calculation.
        weight : Dict[str, float]
            Dictionary containing the weights for each property in the loss calculation.

        Raises
        ------
        NotImplementedError
            If an unsupported loss type is specified.
        """
        super().__init__()
        from torch.nn import ModuleDict

        self.loss_property = loss_porperty
        self.weight = weight

        self.loss = ModuleDict()

        for prop, w in weight.items():
            if prop in self._SUPPORTED_PROPERTIES:
                if prop == "per_atom_force":
                    self.loss[prop] = FromPerAtomToPerMoleculeMeanSquaredError()
                elif prop == "per_molecule_energy":
                    self.loss[prop] = PerMoleculeMeanSquaredError()
                self.register_buffer(prop, torch.tensor(w))
            else:
                raise NotImplementedError(f"Loss type {prop} not implemented.")

    def forward(self, predict_target: Dict[str, torch.Tensor], batch):
        """
        Calculates the combined loss for the specified properties.

        Parameters
        ----------
        predict_target : Dict[str, torch.Tensor]
            Dictionary containing predicted and true values for energy and per_atom_force.
        batch : Any
            The batch data containing metadata and input information.

        Returns
        -------
        Dict{str, torch.Tensor]
            Individual loss terms and the combined, total loss.
        """
        # save the loss as a dictionary
        loss_dict = {}
        # accumulate loss
        loss = torch.tensor(
            [0.0], dtype=batch.metadata.E.dtype, device=batch.metadata.E.device
        )
        # iterate over loss properties
        for prop in self.loss_property:
            # calculate loss per property
            loss_ = self.weight[prop] * self.loss[prop](
                predict_target[f"{prop}_predict"], predict_target[f"{prop}_true"], batch
            )
            # add total loss
            loss = loss + loss_
            # save loss
            loss_dict[f"{prop}/mse"] = loss_

        # add total loss to results dict and return
        loss_dict["total_loss"] = loss

        return loss_dict


class LossFactory(object):
    """
    Factory class to create different types of loss functions.
    """

    @staticmethod
    def create_loss(loss_property: List[str], weight: Dict[str, float]) -> Type[Loss]:
        """
        Creates an instance of the specified loss type.

        Parameters
        ----------
        loss_property : List[str]
            List of properties to include in the loss calculation.
        weight : Dict[str, float]
            Dictionary containing the weights for each property in the loss calculation.
        Returns
        -------
        Loss
            An instance of the specified loss function.
        """

>>>>>>> 0aebaf36
        return Loss(loss_property, weight)


from torch.optim import Optimizer


from torch.nn import ModuleDict


def create_error_metrics(loss_properties: List[str]) -> ModuleDict:
    """
    Creates a ModuleDict of MetricCollections for the given loss properties.

    Parameters
    ----------
    loss_properties : List[str]
        List of loss properties for which to create the metrics.

    Returns
    -------
    ModuleDict
        A dictionary where keys are loss properties and values are MetricCollections.
    """
    from torchmetrics.regression import (
        MeanAbsoluteError,
        MeanSquaredError,
    )
    from torchmetrics import MetricCollection

    return ModuleDict(
        {
            prop: MetricCollection(
                [MeanAbsoluteError(), MeanSquaredError(squared=False)]
            )
            for prop in loss_properties
        }
    )


class TrainingAdapter(pl.LightningModule):
    """
    Adapter class for training neural network potentials using PyTorch Lightning.
    """

    def __init__(
        self,
        *,
        lr_scheduler_config: Dict[str, Union[str, int, float]],
        model_parameter: Dict[str, Any],
        lr: float,
        loss_parameter: Dict[str, Any],
        dataset_statistic: Optional[Dict[str, float]] = None,
        optimizer: Type[Optimizer] = torch.optim.AdamW,
        verbose: bool = False,
    ):
        """
        Initializes the TrainingAdapter with the specified model and training configuration.

        Parameters
        ----------
        nnp_parameters : Dict[str, Any]
            The parameters for the neural network potential model.
        lr_scheduler_config : Dict[str, Union[str, int, float]]
            The configuration for the learning rate scheduler.
        lr : float
            The learning rate for the optimizer.
        loss_module : Loss, optional
        optimizer : Type[Optimizer], optional
            The optimizer class to use for training, by default torch.optim.AdamW.
        """

        from modelforge.potential import _Implemented_NNPs

        super().__init__()
        self.save_hyperparameters()

        # Get requested model class
        model_name = model_parameter["model_name"]
        nnp_class: Type = _Implemented_NNPs.get_neural_network_class(model_name)

        # initialize model
        self.model = nnp_class(
            **model_parameter["core_parameter"],
            dataset_statistic=dataset_statistic,
            postprocessing_parameter=model_parameter["postprocessing_parameter"],
        )

        self.optimizer = optimizer
        self.learning_rate = lr
        self.lr_scheduler_config = lr_scheduler_config
<<<<<<< HEAD

        # register metrics
        self._register_metrics(loss_parameter)

        # initialize loss
        self.loss = LossFactory.create_loss(**loss_parameter)

    def _register_metrics(self, loss_parameter: Dict[str, Any]):
        from torchmetrics.regression import (
            MeanAbsoluteError,
            MeanSquaredError,
        )
        from torchmetrics import MetricCollection

        # register logging
        from torch.nn import ModuleDict

        self.test_error = ModuleDict(
            {
                prop: MetricCollection(
                    [MeanAbsoluteError(), MeanSquaredError(squared=False)]
                )
                for prop in loss_parameter["loss_property"]
            }
        )
        self.val_error = ModuleDict(
            {
                prop: MetricCollection(
                    [MeanAbsoluteError(), MeanSquaredError(squared=False)]
                )
                for prop in loss_parameter["loss_property"]
            }
        )

        self.train_error = ModuleDict(
            {
                prop: MetricCollection(
                    [MeanAbsoluteError(), MeanSquaredError(squared=False)]
                )
                for prop in loss_parameter["loss_property"]
            }
        )
=======

        # verbose output, only True if requested
        if verbose:
            self.log_histograms = True
            self.log_on_training_step = True
        else:
            self.log_histograms = False
            self.log_on_training_step = False

        # initialize loss
        self.loss = LossFactory.create_loss(**loss_parameter)

        # Assign the created error metrics to the respective attributes
        self.test_error = create_error_metrics(loss_parameter["loss_property"])
        self.val_error = create_error_metrics(loss_parameter["loss_property"])
        self.train_error = create_error_metrics(loss_parameter["loss_property"])
>>>>>>> 0aebaf36

    def _get_forces(
        self, batch: "BatchData", energies: Dict[str, torch.Tensor]
    ) -> Dict[str, torch.Tensor]:
        """
        Computes the forces from a given batch using the model.

        Parameters
        ----------
        batch : BatchData
            A single batch of data, including input features and target energies.
        energies : dict
            Dictionary containing predicted energies.

        Returns
        -------
        Dict[str, torch.Tensor]
            The true forces from the dataset and the predicted forces by the model.
        """
        nnp_input = batch.nnp_input
        per_atom_force_true = batch.metadata.F.to(torch.float32)

        if per_atom_force_true.numel() < 1:
            raise RuntimeError("No force can be calculated.")

        per_molecule_energy_predict = energies["per_molecule_energy_predict"]

        # Ensure E_predict and nnp_input.positions require gradients and are on the same device
        if not per_molecule_energy_predict.requires_grad:
            per_molecule_energy_predict.requires_grad = True
        if not nnp_input.positions.requires_grad:
            nnp_input.positions.requires_grad = True

        # Compute the gradient (forces) from the predicted energies
        grad = torch.autograd.grad(
            per_molecule_energy_predict.sum(),
            nnp_input.positions,
            create_graph=False,
            retain_graph=True,
        )[0]
        per_atom_force_predict = -1 * grad  # Forces are the negative gradient of energy

        return {
            "per_atom_force_true": per_atom_force_true,
            "per_atom_force_predict": per_atom_force_predict,
        }

    def _get_energies(self, batch: "BatchData") -> Dict[str, torch.Tensor]:
        """
        Computes the energies from a given batch using the model.

        Parameters
        ----------
        batch : BatchData
            A single batch of data, including input features and target energies.

        Returns
        -------
        Dict[str, torch.Tensor]
            The true energies from the dataset and the predicted energies by the model.
        """
        nnp_input = batch.nnp_input
<<<<<<< HEAD
        per_molecule_energy_true = batch.metadata.E.to(torch.float32).squeeze(1)
        per_molecule_energy_predict = self.model.forward(nnp_input)[
            "per_molecule_energy"
        ]
=======
        per_molecule_energy_true = batch.metadata.E.to(torch.float32)
        per_molecule_energy_predict = self.model.forward(nnp_input)[
            "per_molecule_energy"
        ].unsqueeze(
            1
        )  # FIXME: ensure that all per-molecule properties have dimension (N, 1)
>>>>>>> 0aebaf36
        assert per_molecule_energy_true.shape == per_molecule_energy_predict.shape, (
            f"Shapes of true and predicted energies do not match: "
            f"{per_molecule_energy_true.shape} != {per_molecule_energy_predict.shape}"
        )
        return {
            "per_molecule_energy_true": per_molecule_energy_true,
            "per_molecule_energy_predict": per_molecule_energy_predict,
        }

    def _get_predictions(self, batch: "BatchData") -> Dict[str, torch.Tensor]:
        """
        Computes the energies and forces from a given batch using the model.

        Parameters
        ----------
        batch : BatchData
            A single batch of data, including input features and target energies.

        Returns
        -------
        Dict[str, torch.Tensor]
            The true and predicted energies and forces from the dataset and the model.
        """
        energies = self._get_energies(batch)
        forces = self._get_forces(batch, energies)
        return {**energies, **forces}

    def config_prior(self):
        """
        Configures model-specific priors if the model implements them.
        """
        if hasattr(self.model, "_config_prior"):
            return self.model._config_prior()

        log.warning("Model does not implement _config_prior().")
        raise NotImplementedError()

    def _update_metrics(
        self,
        error_dict: Dict[str, torchmetrics.MetricCollection],
        predict_target: Dict[str, torch.Tensor],
    ):
        """
        Updates the provided metric collections with the predicted and true targets.

        Parameters
        ----------
        error_dict : dict
            Dictionary containing metric collections for energy and force.
        predict_target : dict
            Dictionary containing predicted and true values for energy and force.

        Returns
        -------
        Dict[str, torch.Tensor]
            Dictionary containing updated metrics.
        """

        for property, metrics in error_dict.items():
<<<<<<< HEAD
            for metric, error_log in metrics.items():
                if property == "per_molecule_energy":
                    error_log(
                        predict_target["per_molecule_energy_predict"].detach(),
                        predict_target["per_molecule_energy_true"].detach(),
                    )
                if property == "per_atom_force":
                    error_log(
                        predict_target["per_atom_force_predict"].detach(),
                        predict_target["per_atom_force_true"].detach(),
                    )
=======
            for _, error_log in metrics.items():
                error_log(
                    predict_target[f"{property}_predict"].detach(),
                    predict_target[f"{property}_true"].detach(),
                )
>>>>>>> 0aebaf36

    def training_step(self, batch: "BatchData", batch_idx: int) -> torch.Tensor:
        """
        Training step to compute the MSE loss for a given batch.

        Parameters
        ----------
        batch : BatchData
            The batch of data provided for the training.
        batch_idx : int
            The index of the current batch.

        Returns
        -------
        torch.Tensor
            The loss tensor computed for the current training step.
        """

        # calculate energy and forces
        predict_target = self._get_predictions(batch)

        # calculate the loss
        loss_dict = self.loss(predict_target, batch)

        # Update and log training error
<<<<<<< HEAD
        self._log_metrics(self.train_error, predict_target)

        # log the loss
=======
        self._update_metrics(self.train_error, predict_target)

        # log the loss (this includes the individual contributions that the loss contains)
>>>>>>> 0aebaf36
        for key, loss in loss_dict.items():
            self.log(
                f"loss/{key}",
                torch.mean(loss),
                on_step=False,
                prog_bar=True,
                on_epoch=True,
                batch_size=1,
            )  # batch size is 1 because the mean of the batch is logged

        return loss_dict["total_loss"]

    @torch.enable_grad()
    def validation_step(self, batch: "BatchData", batch_idx: int) -> None:
        """
        Validation step to compute the RMSE/MAE across epochs.

        Parameters
        ----------
        batch : BatchData
            The batch of data provided for validation.
        batch_idx : int
            The index of the current batch.

        Returns
        -------
        None
        """

        # Ensure positions require gradients for force calculation
        batch.nnp_input.positions.requires_grad_(True)
        # calculate energy and forces
        predict_target = self._get_predictions(batch)
        # calculate the loss
        loss = self.loss(predict_target, batch)
        # log the loss
        self._update_metrics(self.val_error, predict_target)

    @torch.enable_grad()
    def test_step(self, batch: "BatchData", batch_idx: int) -> None:
        """
        Test step to compute the RMSE loss for a given batch.

        This method is called automatically during the test loop of the training process. It computes
        the loss on a batch of test data and logs the results for analysis.

        Parameters
        ----------
        batch : BatchData
            The batch of data to test the model on.
        batch_idx : int
            The index of the batch within the test dataset.

        Returns
        -------
        None
            The results are logged and not directly returned.
        """
        # Ensure positions require gradients for force calculation
        batch.nnp_input.positions.requires_grad_(True)
        # calculate energy and forces
        predict_target = self._get_predictions(batch)
        # Update and log metrics
        self._update_metrics(self.test_error, predict_target)

    def on_test_epoch_end(self):
        """
        Operations to perform at the end of the test set pass.
        """
        self._log_on_epoch(log_mode="test")

    def on_train_epoch_end(self):
        """
        Operations to perform at the end of each training epoch.

        Logs histograms of weights and biases, and learning rate.
        Also, resets validation loss.
        """
        if self.log_histograms == True:
            for name, params in self.named_parameters():
                if params is not None:
                    self.logger.experiment.add_histogram(
                        name, params, self.current_epoch
                    )
                if params.grad is not None:
                    self.logger.experiment.add_histogram(
                        f"{name}.grad", params.grad, self.current_epoch
                    )

        sch = self.lr_schedulers()
        try:
            self.log("lr", sch.get_last_lr()[0], on_epoch=True, prog_bar=True)
        except AttributeError:
            pass

        self._log_on_epoch()

    def _log_on_epoch(self, log_mode: str = "train"):
        # convert long names to shorter versions
        conv = {
            "MeanAbsoluteError": "mae",
            "MeanSquaredError": "rmse",
        }  # NOTE: MeanSquaredError(squared=False) is RMSE

        # Log all accumulated metrics for train and val phases
        if log_mode == "train":
            errors = [
                ("train", self.train_error),
                ("val", self.val_error),
            ]
        elif log_mode == "test":
            errors = [
                ("test", self.test_error),
            ]
        else:
            raise RuntimeError(f"Unrecognized mode: {log_mode}")

        for phase, error_dict in errors:
            # skip if log_on_training_step is not requested
            if phase == "train" and not self.log_on_training_step:
                continue

            metrics = {}
            for property, metrics_dict in error_dict.items():
                for name, metric in metrics_dict.items():
                    name = f"{phase}/{property}/{conv[name]}"
                    metrics[name] = metric.compute()
                    metric.reset()
            # log dict, print val metrics to console
            self.log_dict(metrics, on_epoch=True, prog_bar=(phase == "val"))

    def configure_optimizers(self) -> Dict[str, Any]:
        """
        Configures the model's optimizers (and optionally schedulers).

        Returns
        -------
        Dict[str, Any]
            A dictionary containing the optimizer and optionally the learning rate scheduler
            to be used within the PyTorch Lightning training process.
        """

        optimizer = self.optimizer(self.model.parameters(), lr=self.learning_rate)

        lr_scheduler_config = self.lr_scheduler_config
        lr_scheduler = ReduceLROnPlateau(
            optimizer,
            mode=lr_scheduler_config["mode"],
            factor=lr_scheduler_config["factor"],
            patience=lr_scheduler_config["patience"],
            cooldown=lr_scheduler_config["cooldown"],
            min_lr=lr_scheduler_config["min_lr"],
            threshold=lr_scheduler_config["threshold"],
            threshold_mode="abs",
        )

        lr_scheduler_config = {
            "scheduler": lr_scheduler,
            "monitor": lr_scheduler_config["monitor"],  # Name of the metric to monitor
            "interval": "epoch",
            "frequency": 1,
        }
        return {"optimizer": optimizer, "lr_scheduler": lr_scheduler_config}


def return_toml_config(
    config_path: Optional[str] = None,
    potential_path: Optional[str] = None,
    dataset_path: Optional[str] = None,
    training_path: Optional[str] = None,
    runtime_path: Optional[str] = None,
):
    """
    Read one or more TOML configuration files and return the parsed configuration.

    Parameters
    ----------
    config_path : str, optional
        The path to the TOML configuration file.
    potential_path : str, optional
        The path to the TOML file defining the potential configuration.
    dataset_path : str, optional
        The path to the TOML file defining the dataset configuration.
    training_path : str, optional
        The path to the TOML file defining the training configuration.
    runtime_path : str, optional
        The path to the TOML file defining the runtime configuration.

    Returns
    -------
    dict
        The merged parsed configuration from the TOML files.
    """
    import toml

    config = {}

    if config_path:
        config = toml.load(config_path)
        log.info(f"Reading config from : {config_path}")
    else:
        if potential_path:
            config["potential"] = toml.load(potential_path)["potential"]
            log.info(f"Reading potential config from : {potential_path}")
        if dataset_path:
            config["dataset"] = toml.load(dataset_path)["dataset"]
            log.info(f"Reading dataset config from : {dataset_path}")
        if training_path:
            config["training"] = toml.load(training_path)["training"]
            log.info(f"Reading training config from : {training_path}")
        if runtime_path:
            config["runtime"] = toml.load(runtime_path)["runtime"]
            log.info(f"Reading runtime config from : {runtime_path}")
    return config


from typing import List, Optional, Union


def read_config_and_train(
    config_path: Optional[str] = None,
    potential_path: Optional[str] = None,
    dataset_path: Optional[str] = None,
    training_path: Optional[str] = None,
    runtime_path: Optional[str] = None,
    accelerator: Optional[str] = None,
    device: Optional[Union[int, List[int]]] = None,
):
    """
    Reads one or more TOML configuration files and performs training based on the parameters.

    Parameters
    ----------
    config_path : str, optional
        Path to the TOML configuration file.
    potential_path : str, optional
        Path to the TOML file defining the potential configuration.
    dataset_path : str, optional
        Path to the TOML file defining the dataset configuration.
    training_path : str, optional
        Path to the TOML file defining the training configuration.
    runtime_path : str, optional
        Path to the TOML file defining the runtime configuration.
    accelerator : str, optional
        Accelerator type to use for training.
    device : int|List[int], optional
        Device index to use for training.
    """
    # Read the TOML file
    config = return_toml_config(
        config_path, potential_path, dataset_path, training_path, runtime_path
    )

    # Extract parameters
    potential_config = config["potential"]
    dataset_config = config["dataset"]
    training_config = config["training"]
    runtime_config = config["runtime"]

    # Override config parameters with command-line arguments if provided
    if accelerator:
        runtime_config["accelerator"] = accelerator
    if device is not None:
        runtime_config["devices"] = device

    log.debug(f"Potential config: {potential_config}")
    log.debug(f"Dataset config: {dataset_config}")
    log.debug(f"Training config: {training_config}")
    log.debug(f"Runtime config: {runtime_config}")

    # Call the perform_training function with extracted parameters
    perform_training(
        potential_config=potential_config,
        training_config=training_config,
        dataset_config=dataset_config,
        runtime_config=runtime_config,
    )


from lightning import Trainer


def log_training_arguments(
    potential_config: Dict[str, Any],
    training_config: Dict[str, Any],
    dataset_config: Dict[str, Any],
    runtime_config: Dict[str, Any],
):
    """
    Log arguments that are passed to the training routine.

    Arguments
    ----
        potential_config: Dict[str, Any]
            config for the potential model
        training_config: Dict[str, Any]
            config for the training process
        dataset_config: Dict[str, Any]
            config for the dataset
        runtime_config: Dict[str, Any]
            config for the runtime
    """

    save_dir = runtime_config["save_dir"]
    log.info(f"Saving logs to location: {save_dir}")

    experiment_name = runtime_config["experiment_name"]
    log.info(f"Saving logs in dir: {experiment_name}")

    version_select = dataset_config.get("version_select", "latest")
    if version_select == "latest":
        log.info(f"Using default dataset version: {version_select}")
    else:
        log.info(f"Using dataset version: {version_select}")

    local_cache_dir = runtime_config.get("local_cache_dir", "./")
    if local_cache_dir is None:
        log.info(f"Using default cache directory: {local_cache_dir}")
    else:
        log.info(f"Using cache directory: {local_cache_dir}")

<<<<<<< HEAD
    accelerator = training_config.get("accelerator", "cpu")
=======
    accelerator = runtime_config.get("accelerator", "cpu")
>>>>>>> 0aebaf36
    if accelerator == "cpu":
        log.info(f"Using default accelerator: {accelerator}")
    else:
        log.info(f"Using accelerator: {accelerator}")
    nr_of_epochs = training_config.get("nr_of_epochs", 10)
    if nr_of_epochs == 10:
        log.info(f"Using default number of epochs: {nr_of_epochs}")
    else:
        log.info(f"Training for {nr_of_epochs} epochs")
    num_nodes = runtime_config.get("num_nodes", 1)
    if num_nodes == 1:
        log.info(f"Using default number of nodes: {num_nodes}")
    else:
        log.info(f"Training on {num_nodes} nodes")
    devices = runtime_config.get("devices", 1)
    if devices == 1:
        log.info(f"Using default device index/number: {devices}")
    else:
        log.info(f"Using device index/number: {devices}")

    batch_size = training_config.get("batch_size", 128)
    if batch_size == 128:
        log.info(f"Using default batch size: {batch_size}")
    else:
        log.info(f"Using batch size: {batch_size}")

    remove_self_energies = training_config.get("remove_self_energies", False)
    if remove_self_energies is False:
        log.warning(
            f"Using default for removing self energies: Self energies are not removed"
        )
    else:
        log.info(f"Removing self energies: {remove_self_energies}")

    splitting_strategy = training_config["splitting_strategy"]["name"]
    data_split = training_config["splitting_strategy"]["data_split"]
    log.info(f"Using splitting strategy: {splitting_strategy} with split: {data_split}")

    early_stopping_config = training_config.get("early_stopping", None)
    if early_stopping_config is None:
        log.info(f"Using default: No early stopping performed")

    stochastic_weight_averaging_config = training_config.get(
        "stochastic_weight_averaging_config", None
    )

    num_workers = dataset_config.get("number_of_worker", 4)
    if num_workers == 4:
        log.info(
            f"Using default number of workers for training data loader: {num_workers}"
        )
    else:
        log.info(f"Using {num_workers} workers for training data loader")

    pin_memory = dataset_config.get("pin_memory", False)
    if pin_memory is False:
        log.info(f"Using default value for pinned_memory: {pin_memory}")
    else:
        log.info(f"Using pinned_memory: {pin_memory}")

    model_name = potential_config["model_name"]
    dataset_name = dataset_config["dataset_name"]
    log.info(training_config["training_parameter"]["loss_parameter"])
    log.debug(
        f"""
Training {model_name} on {dataset_name}-{version_select} dataset with {accelerator}
accelerator on {num_nodes} nodes for {nr_of_epochs} epochs.
Experiments are saved to: {save_dir}/{experiment_name}.
Local cache directory: {local_cache_dir}
"""
    )


def perform_training(
    potential_config: Dict[str, Any],
    training_config: Dict[str, Any],
    dataset_config: Dict[str, Any],
    runtime_config: Dict[str, Any],
    checkpoint_path: Optional[str] = None,
) -> Trainer:
    """
    Performs the training process for a neural network potential model.

    Parameters
    ----------
    potential_config : Dict[str, Any], optional
        Additional parameters for the potential model.
    training_config : Dict[str, Any], optional
        Additional parameters for the training process.
    dataset_config : Dict[str, Any], optional
        Additional parameters for the dataset.

    Returns
    -------
    Trainer
    """

    from pytorch_lightning.loggers import TensorBoardLogger, WandbLogger

    from modelforge.dataset.utils import REGISTERED_SPLITTING_STRATEGIES
    from lightning import Trainer
    from modelforge.potential import NeuralNetworkPotentialFactory
    from modelforge.dataset.dataset import DataModule

    # NOTE --------------------------------------- NOTE #
    # FIXME TODO: move this to a dataclass and control default
    # behavior from there this current approach is hacky and error prone
    save_dir = runtime_config["save_dir"]
    log.info(f"Saving logs to location: {save_dir}")

    experiment_name = runtime_config["experiment_name"]
    if experiment_name == "{model_name}_{dataset_name}":
        experiment_name = (
            f"{potential_config['model_name']}_{dataset_config['dataset_name']}"
        )

    model_name = potential_config["model_name"]
    dataset_name = dataset_config["dataset_name"]

    log_training_arguments(
        potential_config, training_config, dataset_config, runtime_config
    )

    version_select = dataset_config.get("version_select", "latest")
    accelerator = runtime_config.get("accelerator", "cpu")
    splitting_strategy = training_config["splitting_strategy"]
    nr_of_epochs = runtime_config.get("nr_of_epochs", 10)
    num_nodes = runtime_config.get("num_nodes", 1)
    devices = runtime_config.get("devices", 1)
    batch_size = training_config.get("batch_size", 128)
    remove_self_energies = training_config.get("remove_self_energies", False)
    early_stopping_config = training_config.get("early_stopping", None)
    stochastic_weight_averaging_config = training_config.get(
        "stochastic_weight_averaging_config", None
    )
    num_workers = dataset_config.get("number_of_worker", 4)
    pin_memory = dataset_config.get("pin_memory", False)
    local_cache_dir = runtime_config.get("local_cache_dir", "./")
    # NOTE --------------------------------------- NOTE #
    # FIXME TODO: move this to a dataclass and control default
    # behavior from there this current approach is hacky and error prone

    # set up tensor board logger
    if training_config["experiment_logger"]["logger_name"].lower() == "tensorboard":
        logger = TensorBoardLogger(save_dir, name=experiment_name)
    elif training_config["experiment_logger"]["logger_name"].lower() == "wandb":
        logger = WandbLogger(save_dir=save_dir, log_model=True, name=experiment_name)

    else:
        raise ValueError(f"Unknown logger name: {training_config['logger_name']}")
    # Set up dataset
    dm = DataModule(
        name=dataset_name,
        batch_size=batch_size,
        remove_self_energies=remove_self_energies,
        version_select=version_select,
        local_cache_dir=local_cache_dir,
        splitting_strategy=REGISTERED_SPLITTING_STRATEGIES[splitting_strategy["name"]](
            seed=splitting_strategy.get("splitting_seed", 42),
            split=splitting_strategy["data_split"],
        ),
    )
    dm.prepare_data()
    dm.setup()

    # read dataset statistics
    import toml

    dataset_statistic = toml.load(dm.dataset_statistic_filename)
    log.info(
        f"Setting per_atom_energy_mean and per_atom_energy_stddev for {model_name}"
    )
    log.info(
        f"per_atom_energy_mean: {dataset_statistic['training_dataset_statistics']['per_atom_energy_mean']}"
    )
    log.info(
        f"per_atom_energy_stddev: {dataset_statistic['training_dataset_statistics']['per_atom_energy_stddev']}"
    )

    # Set up model
    model = NeuralNetworkPotentialFactory.generate_model(
        use="training",
        dataset_statistic=dataset_statistic,
        model_parameter=potential_config,
        training_parameter=training_config["training_parameter"],
    )

    # set up traininer
    from lightning.pytorch.callbacks.early_stopping import EarlyStopping
    from lightning.pytorch.callbacks.stochastic_weight_avg import (
        StochasticWeightAveraging,
    )

    # set up callbacks
    callbacks = []
    if stochastic_weight_averaging_config:
        callbacks.append(
            StochasticWeightAveraging(**stochastic_weight_averaging_config)
        )
    if early_stopping_config:
        log.warning("No early stopping is defined. Do you have resources to waste?")
        callbacks.append(EarlyStopping(**early_stopping_config))

    from lightning.pytorch.callbacks import ModelCheckpoint

    checkpoint_callback = ModelCheckpoint(
        save_top_k=2,
        monitor="val/per_molecule_energy/rmse",
<<<<<<< HEAD
        filename="best_{potential_name}-{dataset_name}-{epoch:02d}-{val_loss:.2f}",
=======
        filename="best_model",
>>>>>>> 0aebaf36
    )

    callbacks.append(checkpoint_callback)

    # set up trainer
    trainer = Trainer(
        max_epochs=nr_of_epochs,
        num_nodes=num_nodes,
        devices=devices,
        accelerator=accelerator,
        logger=logger,  # Add the logger here
        callbacks=callbacks,
        inference_mode=False,
        num_sanity_val_steps=2,
        log_every_n_steps=50,
    )

    # Run training loop and validate
    trainer.fit(
        model,
        train_dataloaders=dm.train_dataloader(
            num_workers=num_workers, pin_memory=pin_memory
        ),
        val_dataloaders=dm.val_dataloader(),
        ckpt_path=checkpoint_path,
    )

    trainer.validate(
        model=model, dataloaders=dm.val_dataloader(), ckpt_path="best", verbose=True
    )
    trainer.test(dataloaders=dm.test_dataloader(), ckpt_path="best", verbose=True)
    return trainer<|MERGE_RESOLUTION|>--- conflicted
+++ resolved
@@ -1,72 +1,5 @@
 from torch.optim.lr_scheduler import ReduceLROnPlateau
 import lightning as pl
-<<<<<<< HEAD
-from typing import TYPE_CHECKING, Any, Union, Dict, Type, Optional, List
-import torch
-from loguru import logger as log
-from modelforge.dataset.dataset import BatchData
-
-
-import torchmetrics
-from typing import Optional
-
-
-from torch import nn
-from torch_scatter import scatter_sum
-
-
-class FromPerAtomToPerMoleculeError(nn.Module):
-    """
-    Calculates the per-atom error and aggregates it to per-molecule mean squared error.
-
-    """
-
-    def __init__(self):
-        """
-        Initializes the PerAtomToPerMoleculeError class.
-        """
-
-        from torch.nn import MSELoss
-
-        super().__init__()
-
-    def forward(
-        self, predicted: torch.Tensor, true: torch.Tensor, batch
-    ) -> torch.Tensor:
-        """
-        Computes the per-atom error and aggregates it to per-molecule mean squared error.
-
-        Parameters
-        ----------
-        predicted : torch.Tensor
-            The predicted values.
-        true : torch.Tensor
-            The true values.
-        batch : Any
-            The batch data containing metadata and input information.
-
-        Returns
-        -------
-        torch.Tensor
-            The aggregated per-molecule error.
-        """
-
-        # squaared error
-        per_atom_squared_error = torch.norm(predicted - true, dim=1) ** 2
-
-        # Aggregate error per molecule
-        per_molecule_squared_error = scatter_sum(
-            per_atom_squared_error, batch.nnp_input.atomic_subsystem_indices.long(), 0
-        )
-        # divide by nnumber of atoms
-        per_molecule_square_error_scaled = (
-            per_molecule_squared_error / batch.metadata.atomic_subsystem_counts
-        )
-        return torch.mean(per_molecule_square_error_scaled)
-
-
-class PerMoleculeError(nn.Module):
-=======
 from typing import Any, Union, Dict, Type, Optional, List
 import torch
 from loguru import logger as log
@@ -135,34 +68,8 @@
 class FromPerAtomToPerMoleculeMeanSquaredError(Error):
     """
     Calculates the per-atom error and aggregates it to per-molecule mean squared error.
->>>>>>> 0aebaf36
-    """
-    Calculates the per-molecule mean squared error.
-
-<<<<<<< HEAD
-    """
-
-    def __init__(self):
-        """
-        Initializes the PerMoleculeError class.
-        """
-
-        super().__init__()
-
-    def forward(
-        self, predicted: torch.Tensor, true: torch.Tensor, batch
-    ) -> torch.Tensor:
-        """
-        Computes the per-molecule mean squared error.
-
-        Parameters
-        ----------
-        predicted : torch.Tensor
-            The predicted values.
-        true : torch.Tensor
-            The true values.
-        batch : Any
-=======
+    """
+
     def __init__(self):
         """
         Initializes the PerAtomToPerMoleculeError class.
@@ -195,25 +102,11 @@
         per_atom_reference : torch.Tensor
             The reference values provided by the dataset.
         batch : NNPInput
->>>>>>> 0aebaf36
             The batch data containing metadata and input information.
 
         Returns
         -------
         torch.Tensor
-<<<<<<< HEAD
-            The mean per-molecule error.
-        """
-
-        per_molecule_squared_error = (predicted - true) ** 2
-        per_molecule_square_error_scaled = (
-            per_molecule_squared_error / batch.metadata.atomic_subsystem_counts
-        )
-
-        # average
-        per_molecule_average = torch.mean(per_molecule_square_error_scaled)
-        return per_molecule_average
-=======
             The aggregated per-molecule error.
         """
 
@@ -226,7 +119,6 @@
             batch.metadata.E, dtype=per_atom_squared_error.dtype
         )
         # Aggregate error per molecule
->>>>>>> 0aebaf36
 
         per_molecule_squared_error.scatter_add_(
             0,
@@ -240,25 +132,6 @@
         # return the average
         return torch.mean(per_molecule_square_error_scaled)
 
-<<<<<<< HEAD
-class Loss(nn.Module):
-    """
-    Calculates the combined loss for energy and force predictions.
-
-    Attributes
-    ----------
-    loss_property : List[str]
-        List of properties to include in the loss calculation.
-    weight : Dict[str, float]
-        Dictionary containing the weights for each property in the loss calculation.
-    loss : nn.ModuleDict
-        Module dictionary containing the loss functions for each property.
-    """
-
-    _SUPPORTED_PROPERTIES = ["per_molecule_energy", "per_atom_force"]
-
-    def __init__(self, loss_porperty: List[str], weight: Dict[str, float]):
-=======
 
 class PerMoleculeMeanSquaredError(Error):
     """
@@ -269,50 +142,9 @@
     def __init__(self):
         """
         Initializes the PerMoleculeMeanSquaredError class.
->>>>>>> 0aebaf36
-        """
-        Initializes the Loss class.
-
-        Parameters
-        ----------
-        loss_property : List[str]
-            List of properties to include in the loss calculation.
-        weight : Dict[str, float]
-            Dictionary containing the weights for each property in the loss calculation.
-
-        Raises
-        ------
-        NotImplementedError
-            If an unsupported loss type is specified.
-        """
+        """
+
         super().__init__()
-<<<<<<< HEAD
-        from torch.nn import ModuleDict
-
-        self.loss_property = loss_porperty
-        self.weight = weight
-
-        self.loss = ModuleDict()
-
-        for prop, w in weight.items():
-            if prop in self._SUPPORTED_PROPERTIES:
-                if prop == "per_atom_force":
-                    self.loss[prop] = FromPerAtomToPerMoleculeError()
-                else:
-                    self.loss[prop] = PerMoleculeError()
-                self.register_buffer(prop, torch.tensor(w))
-            else:
-                raise NotImplementedError(f"Loss type {prop} not implemented.")
-
-    def forward(self, predict_target: Dict[str, torch.Tensor], batch):
-        """
-        Calculates the combined loss for the specified properties.
-
-        Parameters
-        ----------
-        predict_target : Dict[str, torch.Tensor]
-            Dictionary containing predicted and true values for energy and per_atom_force.
-=======
 
     def forward(
         self,
@@ -329,59 +161,12 @@
             The predicted values.
         per_molecule_reference : torch.Tensor
             The true values.
->>>>>>> 0aebaf36
         batch : Any
             The batch data containing metadata and input information.
 
         Returns
         -------
         torch.Tensor
-<<<<<<< HEAD
-            The combined loss for the specified properties.
-        """
-        loss = torch.tensor([0.0])
-        # save the loss as a dictionary
-        r = {}
-        # iterate over loss properties
-        for prop in self.loss_property:
-            # calculate loss per property
-            loss_ = self.weight[prop] * self.loss[prop](
-                predict_target[f"{prop}_predict"], predict_target[f"{prop}_true"], batch
-            )
-            # add total loss
-            loss = loss + loss_
-            # save loss
-            r[prop] = loss_
-
-        # add total loss to results dict and return
-        r["total_loss"] = loss
-
-        return r
-
-
-class LossFactory(object):
-    """
-    Factory class to create different types of loss functions.
-    """
-
-    @staticmethod
-    def create_loss(loss_property: List[str], weight: Dict[str, float]) -> Type[Loss]:
-        """
-        Creates an instance of the specified loss type.
-
-        Parameters
-        ----------
-        loss_property : List[str]
-            List of properties to include in the loss calculation.
-        weight : Dict[str, float]
-            Dictionary containing the weights for each property in the loss calculation.
-        Returns
-        -------
-        Loss
-            An instance of the specified loss function.
-        """
-
-=======
             The mean per-molecule error.
         """
 
@@ -517,7 +302,6 @@
             An instance of the specified loss function.
         """
 
->>>>>>> 0aebaf36
         return Loss(loss_property, weight)
 
 
@@ -608,50 +392,6 @@
         self.optimizer = optimizer
         self.learning_rate = lr
         self.lr_scheduler_config = lr_scheduler_config
-<<<<<<< HEAD
-
-        # register metrics
-        self._register_metrics(loss_parameter)
-
-        # initialize loss
-        self.loss = LossFactory.create_loss(**loss_parameter)
-
-    def _register_metrics(self, loss_parameter: Dict[str, Any]):
-        from torchmetrics.regression import (
-            MeanAbsoluteError,
-            MeanSquaredError,
-        )
-        from torchmetrics import MetricCollection
-
-        # register logging
-        from torch.nn import ModuleDict
-
-        self.test_error = ModuleDict(
-            {
-                prop: MetricCollection(
-                    [MeanAbsoluteError(), MeanSquaredError(squared=False)]
-                )
-                for prop in loss_parameter["loss_property"]
-            }
-        )
-        self.val_error = ModuleDict(
-            {
-                prop: MetricCollection(
-                    [MeanAbsoluteError(), MeanSquaredError(squared=False)]
-                )
-                for prop in loss_parameter["loss_property"]
-            }
-        )
-
-        self.train_error = ModuleDict(
-            {
-                prop: MetricCollection(
-                    [MeanAbsoluteError(), MeanSquaredError(squared=False)]
-                )
-                for prop in loss_parameter["loss_property"]
-            }
-        )
-=======
 
         # verbose output, only True if requested
         if verbose:
@@ -668,7 +408,6 @@
         self.test_error = create_error_metrics(loss_parameter["loss_property"])
         self.val_error = create_error_metrics(loss_parameter["loss_property"])
         self.train_error = create_error_metrics(loss_parameter["loss_property"])
->>>>>>> 0aebaf36
 
     def _get_forces(
         self, batch: "BatchData", energies: Dict[str, torch.Tensor]
@@ -731,19 +470,12 @@
             The true energies from the dataset and the predicted energies by the model.
         """
         nnp_input = batch.nnp_input
-<<<<<<< HEAD
-        per_molecule_energy_true = batch.metadata.E.to(torch.float32).squeeze(1)
-        per_molecule_energy_predict = self.model.forward(nnp_input)[
-            "per_molecule_energy"
-        ]
-=======
         per_molecule_energy_true = batch.metadata.E.to(torch.float32)
         per_molecule_energy_predict = self.model.forward(nnp_input)[
             "per_molecule_energy"
         ].unsqueeze(
             1
         )  # FIXME: ensure that all per-molecule properties have dimension (N, 1)
->>>>>>> 0aebaf36
         assert per_molecule_energy_true.shape == per_molecule_energy_predict.shape, (
             f"Shapes of true and predicted energies do not match: "
             f"{per_molecule_energy_true.shape} != {per_molecule_energy_predict.shape}"
@@ -803,25 +535,11 @@
         """
 
         for property, metrics in error_dict.items():
-<<<<<<< HEAD
-            for metric, error_log in metrics.items():
-                if property == "per_molecule_energy":
-                    error_log(
-                        predict_target["per_molecule_energy_predict"].detach(),
-                        predict_target["per_molecule_energy_true"].detach(),
-                    )
-                if property == "per_atom_force":
-                    error_log(
-                        predict_target["per_atom_force_predict"].detach(),
-                        predict_target["per_atom_force_true"].detach(),
-                    )
-=======
             for _, error_log in metrics.items():
                 error_log(
                     predict_target[f"{property}_predict"].detach(),
                     predict_target[f"{property}_true"].detach(),
                 )
->>>>>>> 0aebaf36
 
     def training_step(self, batch: "BatchData", batch_idx: int) -> torch.Tensor:
         """
@@ -847,15 +565,9 @@
         loss_dict = self.loss(predict_target, batch)
 
         # Update and log training error
-<<<<<<< HEAD
-        self._log_metrics(self.train_error, predict_target)
-
-        # log the loss
-=======
         self._update_metrics(self.train_error, predict_target)
 
         # log the loss (this includes the individual contributions that the loss contains)
->>>>>>> 0aebaf36
         for key, loss in loss_dict.items():
             self.log(
                 f"loss/{key}",
@@ -1177,11 +889,7 @@
     else:
         log.info(f"Using cache directory: {local_cache_dir}")
 
-<<<<<<< HEAD
-    accelerator = training_config.get("accelerator", "cpu")
-=======
     accelerator = runtime_config.get("accelerator", "cpu")
->>>>>>> 0aebaf36
     if accelerator == "cpu":
         log.info(f"Using default accelerator: {accelerator}")
     else:
@@ -1390,11 +1098,7 @@
     checkpoint_callback = ModelCheckpoint(
         save_top_k=2,
         monitor="val/per_molecule_energy/rmse",
-<<<<<<< HEAD
-        filename="best_{potential_name}-{dataset_name}-{epoch:02d}-{val_loss:.2f}",
-=======
         filename="best_model",
->>>>>>> 0aebaf36
     )
 
     callbacks.append(checkpoint_callback)

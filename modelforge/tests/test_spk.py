import torch


def test_gaussian_rbf_implementation():
    # compare schnetpack GaussianRBF with modelforge GaussianRBF
    from modelforge.potential.utils import GaussianRBF
<<<<<<< HEAD
    from schnetpack.nn import GaussianRBF as schnetpack_GaussianRBF
=======
    from schnetpack.nn import GaussianRBF as schnetpackGaussianRBF
>>>>>>> 7f2957eb
    from openff.units import unit

    n_rbf = 2
    cutoff = unit.Quantity(5.0, unit.angstrom)
    schnetpack_rbf = schnetpackGaussianRBF(
        n_rbf=n_rbf, cutoff=cutoff.to(unit.angstrom).m
    )
    rbf = GaussianRBF(n_rbf=n_rbf, cutoff=cutoff)

    r = torch.rand(5, 3)
    print(schnetpack_rbf(r))
    print(rbf(r / 10))
    assert torch.allclose(schnetpack_rbf(r), rbf(r / 10), atol=1e-8)
    assert schnetpack_rbf.n_rbf == rbf.n_rbf


def setup_input():
    import torch

    # ------------------------------------ #
    # set up the input for the spk Painn model
    methan_spk = {
        "_idx": torch.tensor([0]),
        "dipole_moment": torch.tensor([0.0], dtype=torch.float64),
        "energy_U0": torch.tensor([-40.4789], dtype=torch.float64),
        "energy_U": torch.tensor([-40.4761], dtype=torch.float64),
        "_n_atoms": torch.tensor([5]),
        "_atomic_numbers": torch.tensor([6, 1, 1, 1, 1]),
        "_positions": torch.tensor(
            [
                [-1.2698e-02, 1.0858e00, 8.0010e-03],
                [2.1504e-03, -6.0313e-03, 1.9761e-03],
                [1.0117e00, 1.4638e00, 2.7657e-04],
                [-5.4082e-01, 1.4475e00, -8.7664e-01],
                [-5.2381e-01, 1.4379e00, 9.0640e-01],
            ],
            dtype=torch.float64,
        ),
        "_cell": torch.tensor(
            [[[0.0, 0.0, 0.0], [0.0, 0.0, 0.0], [0.0, 0.0, 0.0]]], dtype=torch.float64
        ),
        "_pbc": torch.tensor([False, False, False]),
        "_offsets": torch.tensor(
            [
                [0.0, 0.0, 0.0],
                [0.0, 0.0, 0.0],
                [0.0, 0.0, 0.0],
                [0.0, 0.0, 0.0],
                [0.0, 0.0, 0.0],
                [0.0, 0.0, 0.0],
                [0.0, 0.0, 0.0],
                [0.0, 0.0, 0.0],
                [0.0, 0.0, 0.0],
                [0.0, 0.0, 0.0],
                [0.0, 0.0, 0.0],
                [0.0, 0.0, 0.0],
                [0.0, 0.0, 0.0],
                [0.0, 0.0, 0.0],
                [0.0, 0.0, 0.0],
                [0.0, 0.0, 0.0],
                [0.0, 0.0, 0.0],
                [0.0, 0.0, 0.0],
                [0.0, 0.0, 0.0],
                [0.0, 0.0, 0.0],
            ],
            dtype=torch.float64,
        ),
        "_idx_i": torch.tensor(
            [0, 0, 0, 0, 1, 1, 1, 1, 2, 2, 2, 2, 3, 3, 3, 3, 4, 4, 4, 4]
        ),
        "_idx_j": torch.tensor(
            [1, 2, 3, 4, 0, 2, 3, 4, 0, 1, 3, 4, 0, 1, 2, 4, 0, 1, 2, 3]
        ),
        "_Rij": torch.tensor(
            [
                [1.4849e-02, -1.0918e00, -6.0249e-03],
                [1.0244e00, 3.7795e-01, -7.7244e-03],
                [-5.2812e-01, 3.6172e-01, -8.8464e-01],
                [-5.1112e-01, 3.5213e-01, 8.9840e-01],
                [-1.4849e-02, 1.0918e00, 6.0249e-03],
                [1.0096e00, 1.4698e00, -1.6995e-03],
                [-5.4297e-01, 1.4536e00, -8.7862e-01],
                [-5.2596e-01, 1.4440e00, 9.0442e-01],
                [-1.0244e00, -3.7795e-01, 7.7244e-03],
                [-1.0096e00, -1.4698e00, 1.6995e-03],
                [-1.5525e00, -1.6225e-02, -8.7692e-01],
                [-1.5355e00, -2.5819e-02, 9.0612e-01],
                [5.2812e-01, -3.6172e-01, 8.8464e-01],
                [5.4297e-01, -1.4536e00, 8.7862e-01],
                [1.5525e00, 1.6225e-02, 8.7692e-01],
                [1.7001e-02, -9.5940e-03, 1.7830e00],
                [5.1112e-01, -3.5213e-01, -8.9840e-01],
                [5.2596e-01, -1.4440e00, -9.0442e-01],
                [1.5355e00, 2.5819e-02, -9.0612e-01],
                [-1.7001e-02, 9.5940e-03, -1.7830e00],
            ],
            dtype=torch.float64,
        ),
    }
    # ------------------------------------ #

    # ------------------------------------ #
    # set up the input for the modelforge Painn model
    atomic_numbers = torch.tensor([[6], [1], [1], [1], [1]], dtype=torch.int64)

    positions = (
        torch.tensor(
            [
                [-1.2698e-02, 1.0858e00, 8.0010e-03],
                [2.1504e-03, -6.0313e-03, 1.9761e-03],
                [1.0117e00, 1.4638e00, 2.7657e-04],
                [-5.4082e-01, 1.4475e00, -8.7664e-01],
                [-5.2381e-01, 1.4379e00, 9.0640e-01],
            ],
            dtype=torch.float64,
            requires_grad=True,
        )
        / 10
    )
    E_labels = torch.tensor([0.0], requires_grad=True)
    atomic_subsystem_indices = torch.tensor([0, 0, 0, 0, 0], dtype=torch.int32)
    modelforge_methane = {
        "atomic_numbers": atomic_numbers,
        "positions": positions,
        "E_labels": E_labels,
        "atomic_subsystem_indices": atomic_subsystem_indices,
    }
    # ------------------------------------ #

    return {
        "spk_methane_input": methan_spk,
        "modelforge_methane_input": modelforge_methane,
    }


def setup_spk_painn_representation(cutoff, nr_atom_basis, n_rbf):
    # ------------------------------------ #
    # set up the schnetpack Painn representation model
    from schnetpack.nn import GaussianRBF, CosineCutoff
    from schnetpack.representation import PaiNN as schnetpack_PaiNN
    from openff.units import unit

    radial_basis = GaussianRBF(n_rbf=n_rbf, cutoff=cutoff.to(unit.angstrom).m)
    return schnetpack_PaiNN(
        n_atom_basis=nr_atom_basis,
        n_interactions=3,
        radial_basis=radial_basis,
        cutoff_fn=CosineCutoff(cutoff.to(unit.angstrom).m),
    )


def setup_modelforge_painn_representation(cutoff, nr_atom_basis, n_rbf):
    # ------------------------------------ #
    # set up the modelforge Painn representation model
    # which means that we only want to call the
    # _transform_input() method
    from modelforge.potential import CosineCutoff, GaussianRBF
    from modelforge.potential.utils import SlicedEmbedding
    from modelforge.potential.painn import PaiNN
    from openff.units import unit

    embedding = SlicedEmbedding(max_Z=100, embedding_dim=nr_atom_basis, sliced_dim=0)
    radial_basis = GaussianRBF(n_rbf=n_rbf, cutoff=cutoff)
    cutoff = CosineCutoff(cutoff)

    return PaiNN(
        embedding_module=embedding,
        nr_interaction_blocks=3,
        radial_basis_module=radial_basis,
        cutoff_module=cutoff,
    )


def test_painn_representation_implementation():
    # ---------------------------------------- #
    # test the implementation of the representation part of the PaiNN model
    # ---------------------------------------- #
    from openff.units import unit

    cutoff = unit.Quantity(5.0, unit.angstrom)
    nr_atom_basis = 8
    n_rbf = 5
    torch.manual_seed(1234)
    schnetpack_painn = setup_spk_painn_representation(
        cutoff, nr_atom_basis, n_rbf
    ).double()
    torch.manual_seed(1234)
    modelforge_painn = setup_modelforge_painn_representation(
        cutoff, nr_atom_basis, n_rbf
    ).double()

    # ------------------------------------ #
    # set up the input for the spk Painn model
    input = setup_input()
    spk_input = input["spk_methane_input"]
    modelforge_input = input["modelforge_methane_input"]

    schnetpack_results = schnetpack_painn(spk_input)
    modelforge_painn._set_dtype()
    modelforge_input_1 = modelforge_painn._input_checks(modelforge_input)
    modelforge_input_2 = modelforge_painn.prepare_inputs(modelforge_input_1)

    # ---------------------------------------- #
    # test neighborlist and distance
    # ---------------------------------------- #
    assert torch.allclose(spk_input["_Rij"] / 10, modelforge_input_2["r_ij"], atol=1e-4)
    assert torch.allclose(spk_input["_idx_i"], modelforge_input_2["pair_indices"][0])
    assert torch.allclose(spk_input["_idx_j"], modelforge_input_2["pair_indices"][1])
    idx_i = spk_input["_idx_i"]
    idx_j = spk_input["_idx_j"]

    # ---------------------------------------- #
    # test rbf
    # ---------------------------------------- #
    r_ij = spk_input["_Rij"]
    d_ij = torch.norm(r_ij, dim=1, keepdim=True)
    dir_ij = r_ij / d_ij
    schnetpack_phi_ij = schnetpack_painn.radial_basis(d_ij)
    modelforge_phi_ij = modelforge_painn.radial_basis_module(
        d_ij / 10
    )  # NOTE: converting to nm

    assert torch.allclose(schnetpack_phi_ij, modelforge_phi_ij)
    phi_ij = schnetpack_phi_ij
    # ---------------------------------------- #
    # test cutoff
    # ---------------------------------------- #
    spk_fcut = schnetpack_painn.cutoff_fn(d_ij)
    mf_fcut = modelforge_painn.cutoff_module(d_ij / 10)  # NOTE: converting to nm
    assert torch.allclose(spk_fcut, mf_fcut)

    # ---------------------------------------- #
    # test filter
    # ---------------------------------------- #
    spk_filters = schnetpack_painn.filter_net(phi_ij) * spk_fcut[..., None]
    mf_filters = schnetpack_painn.filter_net(phi_ij) * mf_fcut[..., None]
    assert torch.allclose(spk_filters, mf_filters)

    # ---------------------------------------- #
    # test embedding
    # ---------------------------------------- #
    import schnetpack.properties as properties

    assert torch.allclose(
        spk_input[properties.Z], modelforge_input["atomic_numbers"].squeeze()
    )
    spk_embedding = schnetpack_painn.embedding(spk_input[properties.Z])
    mf_embedding = modelforge_painn.embedding_module(modelforge_input["atomic_numbers"])
    assert torch.allclose(spk_embedding, mf_embedding)

    # ---------------------------------------- #
    # test interaction
    # ---------------------------------------- #
    # compare dimensions of q and mu in spk and modelforge
    spk_q = spk_embedding[:, None]
    spk_qs = spk_q.shape
    mf_q = mf_embedding[:, None]
    mf_qs = mf_q.shape
    assert spk_qs == mf_qs
    assert torch.allclose(spk_q, mf_q)

    spk_mu = torch.zeros((spk_qs[0], 3, spk_qs[2]))
    mf_mu = torch.zeros((mf_qs[0], 3, mf_qs[2]))
    assert spk_mu.shape == mf_mu.shape

    # set up the filter and interaction, pass the input and compare the results
    # ---------------------------------------- #
    mf_intra_net = modelforge_painn.interaction_modules[0].intra_atomic_net
    spk_intra_net = schnetpack_painn.interactions[0].interatomic_context_net
    assert torch.allclose(mf_q, spk_q)
    # reset parameters
    torch.manual_seed(1234)
    [dense.reset_parameters() for dense in mf_intra_net]
    torch.manual_seed(1234)
    [dense.reset_parameters() for dense in spk_intra_net]

    intra_mf_q = mf_intra_net(mf_q)
    intra_spk_q = spk_intra_net(spk_q)

    assert torch.allclose(intra_mf_q, intra_spk_q)
    # ---------------------------------------- #

    filter_list = torch.split(spk_filters, 3 * schnetpack_painn.n_atom_basis, dim=-1)
    n_atoms = spk_input[properties.Z].shape[0]
    spk_q, spk_mu = schnetpack_painn.interactions[0](
        spk_q, spk_mu, filter_list[0], dir_ij, idx_i, idx_j, n_atoms
    )
    torch.manual_seed(1234)
    pair_indices = modelforge_input_2["pair_indices"]
    filter_list = torch.split(mf_filters, 3 * modelforge_painn.nr_atom_basis, dim=-1)

    # test intra-atomic NNP
    mf_q, mf_mu = modelforge_painn.interaction_modules[0](
        mf_q,
        mf_mu,
        filter_list[0],
        dir_ij,
        pair_indices,
    )

    assert spk_q.shape == mf_q.shape
    assert spk_mu.shape == mf_mu.shape
    assert torch.allclose(spk_q, mf_q)
    assert torch.allclose(spk_mu, mf_mu)

    # ---------------------------------------- #
    # test mixing
    # ---------------------------------------- #
    # reset parameters
    torch.manual_seed(1234)
    [
        dense.reset_parameters()
        for dense in modelforge_painn.mixing_modules[0].intra_atomic_net
    ]
    modelforge_painn.mixing_modules[0].mu_channel_mix.reset_parameters()
    torch.manual_seed(1234)
    [
        dense.reset_parameters()
        for dense in schnetpack_painn.mixing[0].intraatomic_context_net
    ]
    schnetpack_painn.mixing[0].mu_channel_mix.reset_parameters()

    mixed_spk_q, mixed_spk_mu = schnetpack_painn.mixing[0](spk_q, spk_mu)
    mixed_mf_q, mixed_mf_mu = modelforge_painn.mixing_modules[0](mf_q, mf_mu)
    assert torch.allclose(mixed_mf_q, mixed_spk_q)
    assert torch.allclose(mixed_mf_mu, mixed_spk_mu)

    # ---------------------------------------- #
    # test forward pass
    # ---------------------------------------- #

    modelforge_results = modelforge_painn._forward(modelforge_input_2)
    # FIXME: NOTE: this is still not the same
    # assert torch.allclose(
    #     schnetpack_results["scalar_representation"],
    #     modelforge_results["scalar_representation"],
    # )

    # assert torch.allclose(
    #     schnetpack_results["vector_representation"],
    #     modelforge_results["vector_representation"],
    # )<|MERGE_RESOLUTION|>--- conflicted
+++ resolved
@@ -4,11 +4,7 @@
 def test_gaussian_rbf_implementation():
     # compare schnetpack GaussianRBF with modelforge GaussianRBF
     from modelforge.potential.utils import GaussianRBF
-<<<<<<< HEAD
-    from schnetpack.nn import GaussianRBF as schnetpack_GaussianRBF
-=======
     from schnetpack.nn import GaussianRBF as schnetpackGaussianRBF
->>>>>>> 7f2957eb
     from openff.units import unit
 
     n_rbf = 2

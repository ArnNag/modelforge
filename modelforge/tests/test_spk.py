import torch
import pytest
from openff.units import unit


@pytest.mark.xfail
def test_compare_radial_symmetry_features():
    # compare schnetpack RadialSymmetryFunction with modelforge RadialSymmetryFunction
    from modelforge.potential.utils import SchnetRadialBasisFunction
    from schnetpack.nn import GaussianRBF as schnetpackGaussianRBF
    from openff.units import unit

    # Initialize the RBFs
    number_of_gaussians = 10
    cutoff = unit.Quantity(5.2, unit.angstrom)
    start = unit.Quantity(0.8, unit.angstrom)
    schnetpack_rbf = schnetpackGaussianRBF(
        n_rbf=number_of_gaussians,
        cutoff=cutoff.to(unit.angstrom).m,
        start=start.to(unit.angstrom).m,
    )
    radial_symmetry_function_module = SchnetRadialBasisFunction(
        number_of_radial_basis_functions=number_of_gaussians,
        max_distance=cutoff,
        min_distance=start,
    )

    # compare the output
    r = torch.rand(5, 1)
    assert torch.allclose(
        schnetpack_rbf(r),
        radial_symmetry_function_module(r / 10).unsqueeze(1),
        atol=1e-5,
    )  # NOTE: there is a shape mismatch between the two outputs
    assert (
        schnetpack_rbf.n_rbf
        == radial_symmetry_function_module.number_of_radial_basis_functions
    )


from .precalculated_values import setup_single_methane_input


def setup_spk_painn_representation(
    cutoff, nr_atom_basis, number_of_gaussians, nr_of_interactions
):
    # ------------------------------------ #
    # set up the schnetpack Painn representation model
    from schnetpack.nn import GaussianRBF, CosineCutoff
    from schnetpack.representation import PaiNN as schnetpack_PaiNN
    from openff.units import unit

    radial_basis = GaussianRBF(
        n_rbf=number_of_gaussians, cutoff=cutoff.to(unit.angstrom).m
    )
    return schnetpack_PaiNN(
        n_atom_basis=nr_atom_basis,
        n_interactions=nr_of_interactions,
        radial_basis=radial_basis,
        cutoff_fn=CosineCutoff(cutoff.to(unit.angstrom).m),
    )


def setup_modelforge_painn_representation(
    cutoff, nr_atom_basis, number_of_gaussians, nr_of_interactions
):
    # ------------------------------------ #
    # set up the modelforge Painn representation model
    # which means that we only want to call the
    # _transform_input() method
    from modelforge.potential.painn import PaiNN as mf_PaiNN

    return mf_PaiNN(
        featurization={
            "properties_to_featurize": ["atomic_number"],
<<<<<<< HEAD
            "max_Z": 101,
            "number_of_per_atom_features": nr_atom_basis,
=======
            "maximum_atomic_number": 101,
            "number_of_per_atom_features": 32,
>>>>>>> 4a5941f0
        },
        number_of_interaction_modules=nr_of_interactions,
        number_of_radial_basis_functions=number_of_gaussians,
        cutoff=cutoff,
        shared_interactions=False,
        shared_filters=False,
        postprocessing_parameter={'per_atom_energy': {'normalize': True, 'from_atom_to_molecule_reduction': True,
                                                      'keep_per_atom_property': True},
                                  'general_postprocessing_operation': {'calculate_molecular_self_energy': True,
                                                                       'calculate_atomic_self_energy': False}}
    )


@pytest.mark.xfail
def test_painn_representation_implementation():
    # ---------------------------------------- #
    # test the implementation of the representation part of the PaiNN model
    # ---------------------------------------- #
    from openff.units import unit

    cutoff = unit.Quantity(5.0, unit.angstrom)
    nr_atom_basis = 128
    number_of_gaussians = 5
    nr_of_interactions = 3
    torch.manual_seed(1234)
    schnetpack_painn = setup_spk_painn_representation(
        cutoff, nr_atom_basis, number_of_gaussians, nr_of_interactions
    ).double()
    torch.manual_seed(1234)

    modelforge_painn = setup_modelforge_painn_representation(
        cutoff, nr_atom_basis, number_of_gaussians, nr_of_interactions
    ).double()
    # ------------------------------------ #
    # set up the input for the spk Painn model
    input = setup_single_methane_input()
    spk_input = input["spk_methane_input"]
    mf_nnp_input = input["modelforge_methane_input"]

    schnetpack_results = schnetpack_painn(spk_input)
    modelforge_painn.compute_interacting_pairs._input_checks(mf_nnp_input)
    pairlist_output = modelforge_painn.compute_interacting_pairs.prepare_inputs(
        mf_nnp_input
    )
    pain_nn_input_mf = modelforge_painn.core_module._model_specific_input_preparation(
        mf_nnp_input, pairlist_output
    )

    # ---------------------------------------- #
    # test neighborlist and distance
    # ---------------------------------------- #
    assert torch.allclose(spk_input["_Rij"] / 10, pain_nn_input_mf.r_ij, atol=1e-4)
    assert torch.allclose(spk_input["_idx_i"], pain_nn_input_mf.pair_indices[0])
    assert torch.allclose(spk_input["_idx_j"], pain_nn_input_mf.pair_indices[1])
    idx_i = spk_input["_idx_i"]
    idx_j = spk_input["_idx_j"]

    # ---------------------------------------- #
    # test radial symmetry function
    # ---------------------------------------- #
    r_ij = spk_input["_Rij"]
    d_ij = torch.norm(r_ij, dim=1, keepdim=True)
    dir_ij = r_ij / d_ij
    schnetpack_phi_ij = schnetpack_painn.radial_basis(d_ij)
    modelforge_phi_ij = modelforge_painn.core_module.representation_module.radial_symmetry_function_module(
        d_ij / 10
    ).unsqueeze(
        1
    )  # NOTE: for the sake of comparision, changing the shape here  # NOTE: converting to nm

    assert torch.allclose(schnetpack_phi_ij, modelforge_phi_ij)
    phi_ij = schnetpack_phi_ij
    # ---------------------------------------- #
    # test cutoff
    # ---------------------------------------- #
    fcut_spk = schnetpack_painn.cutoff_fn(d_ij)
    fcut_mf = modelforge_painn.core_module.representation_module.cutoff_module(
        d_ij / 10
    )  # NOTE: converting to nm
    assert torch.allclose(fcut_spk, fcut_mf)

    # ---------------------------------------- #
    # test filter
    # ---------------------------------------- #
    filters_spk = schnetpack_painn.filter_net(phi_ij) * fcut_spk[..., None]
    filters_mf = schnetpack_painn.filter_net(phi_ij) * fcut_mf[..., None]
    assert torch.allclose(filters_spk, filters_mf)

    # ---------------------------------------- #
    # test embedding
    # ---------------------------------------- #
    import schnetpack.properties as properties

    assert torch.allclose(
        spk_input[properties.Z].to(torch.int32), mf_nnp_input.atomic_numbers.squeeze()
    )
    embedding_spk = schnetpack_painn.embedding(spk_input[properties.Z])
    embedding_mf = modelforge_painn.core_module.featurize_input(
        mf_nnp_input
    )

    assert torch.allclose(embedding_spk, embedding_mf)
    # ---------------------------------------- #
    # test interaction
    # ---------------------------------------- #
    # compare dimensions of q and mu in spk and modelforge
    q_spk_initial = embedding_spk[:, None]
    spk_qs = q_spk_initial.shape
    q_mf_initial = embedding_mf[:, None]
    mf_qs = q_mf_initial.shape
    assert spk_qs == mf_qs
    assert torch.allclose(q_spk_initial, q_mf_initial)

    mu_spk_initial = torch.zeros((spk_qs[0], 3, spk_qs[2]))
    mu_mf_initial = torch.zeros((mf_qs[0], 3, mf_qs[2]))
    assert mu_spk_initial.shape == mu_mf_initial.shape

    # set up the filter and interaction, pass the input and compare the results
    # ---------------------------------------- #
    assert torch.allclose(q_mf_initial, q_spk_initial)
    # reset parameters
    torch.manual_seed(1234)
    [
        dense.reset_parameters()
        for i in range(nr_of_interactions)
        for dense in modelforge_painn.core_module.interaction_modules[i].interatomic_net
    ]
    torch.manual_seed(1234)
    [
        dense.reset_parameters()
        for i in range(nr_of_interactions)
        for dense in schnetpack_painn.interactions[i].interatomic_context_net
    ]

    assert torch.allclose(
        modelforge_painn.core_module.interaction_modules[0].interatomic_net[0].weight,
        schnetpack_painn.interactions[0].interatomic_context_net[0].weight,
        atol=1e-4,
    )

    # first layer
    mf_intra_net = modelforge_painn.core_module.interaction_modules[0].interatomic_net
    spk_intra_net = schnetpack_painn.interactions[0].interatomic_context_net
    intra_mf_q = mf_intra_net(q_mf_initial)
    intra_spk_q = spk_intra_net(q_spk_initial)

    assert torch.allclose(intra_mf_q, intra_spk_q)
    # ---------------------------------------- #

    filter_list = torch.split(filters_spk, 3 * schnetpack_painn.n_atom_basis, dim=-1)
    n_atoms = spk_input[properties.Z].shape[0]
    q_spk, mu_spk = schnetpack_painn.interactions[0](
        q_spk_initial, mu_spk_initial, filter_list[0], dir_ij, idx_i, idx_j, n_atoms
    )
    torch.manual_seed(1234)
    pair_indices = pain_nn_input_mf.pair_indices
    filter_list = torch.split(
        filters_mf, 3 * modelforge_painn.core_module.representation_module.nr_atom_basis, dim=-1
    )

    # test intra-atomic NNP
    q_mf, mu_mf = modelforge_painn.core_module.interaction_modules[0](
        q_mf_initial,
        mu_mf_initial,
        filter_list[0].squeeze(1),  # NOTE: change of shape
        dir_ij,
        pair_indices,
    )

    assert q_spk.shape == q_mf.shape
    assert mu_spk.shape == mu_mf.shape
    assert torch.allclose(q_spk, q_mf)
    assert torch.allclose(mu_spk, mu_mf)

    # ---------------------------------------- #
    # test mixing
    # ---------------------------------------- #
    # reset parameters
    torch.manual_seed(1234)
    [
        (
            modelforge_painn.core_module.mixing_modules[
                i
            ].mu_channel_mix.reset_parameters(),
            modelforge_painn.core_module.mixing_modules[i]
            .intra_atomic_net[0]
            .reset_parameters(),
            modelforge_painn.core_module.mixing_modules[i]
            .intra_atomic_net[1]
            .reset_parameters(),
        )
        for i in range(nr_of_interactions)
    ]

    torch.manual_seed(1234)

    [
        (
            schnetpack_painn.mixing[i].mu_channel_mix.reset_parameters(),
            schnetpack_painn.mixing[i].intraatomic_context_net[0].reset_parameters(),
            schnetpack_painn.mixing[i].intraatomic_context_net[1].reset_parameters(),
        )
        for i in range(nr_of_interactions)
    ]

    # test painn mixing
    for i in range(nr_of_interactions):
        print(i, flush=True)
        assert torch.allclose(
            modelforge_painn.core_module.mixing_modules[i].mu_channel_mix.weight,
            schnetpack_painn.mixing[i].mu_channel_mix.weight,
        )
        assert torch.allclose(
            modelforge_painn.core_module.mixing_modules[i].intra_atomic_net[0].weight,
            schnetpack_painn.mixing[i].intraatomic_context_net[0].weight,
        )
        assert torch.allclose(
            modelforge_painn.core_module.mixing_modules[i].intra_atomic_net[1].weight,
            schnetpack_painn.mixing[i].intraatomic_context_net[1].weight,
        )

    mixed_spk_q, mixed_spk_mu = schnetpack_painn.mixing[0](q_spk, mu_spk)
    mixed_mf_q, mixed_mf_mu = modelforge_painn.core_module.mixing_modules[0](
        q_mf, mu_mf
    )
    assert torch.allclose(mixed_mf_q, mixed_spk_q)
    assert torch.allclose(mixed_mf_mu, mixed_spk_mu)

    # -----------------------------
    # test one interaction and mixing pass
    # -----------------------------
    spk_filter_list = torch.split(
        filters_spk, 3 * schnetpack_painn.n_atom_basis, dim=-1
    )
    # q_spk = q_spk_initial
    # mu_spk = mu_spk_initial
    for i, (interaction, mixing) in enumerate(
        zip(schnetpack_painn.interactions[0:1], schnetpack_painn.mixing[0:1])
    ):
        q_spk, mu_spk = interaction(
            q_spk,
            mu_spk,
            spk_filter_list[i],
            dir_ij,
            idx_i,
            idx_j,
            n_atoms,
        )
        q_spk, mu_spk = mixing(q_spk, mu_spk)

    mf_filter_list = torch.split(
        filters_mf, 3 * modelforge_painn.core_module.number_of_atom_features, dim=-1
    )
    # q_mf = q_mf_initial
    # mu_mf = mu_mf_initial

    for i, (interaction, mixing) in enumerate(
        zip(
            modelforge_painn.core_module.interaction_modules[0:1],
            modelforge_painn.core_module.mixing_modules[0:1],
        )
    ):
        q_mf, mu_mf = interaction(
            q_mf, mu_mf, mf_filter_list[i].squeeze(1), dir_ij, pair_indices
        )
        q_mf, mu_mf = mixing(q_mf, mu_mf)

    assert torch.allclose(q_mf, q_spk)
    assert torch.allclose(mu_mf, mu_spk)

    # -----------------------------
    # test two interaction and mixing pass
    # -----------------------------
    spk_filter_list = torch.split(
        filters_spk, 3 * schnetpack_painn.n_atom_basis, dim=-1
    )
    mf_filter_list = torch.split(
        filters_mf, 3 * modelforge_painn.core_module.number_of_atom_features, dim=-1
    )

    # q_spk = q_spk_initial
    # mu_spk = mu_spk_initial

    for i, (spk_interaction, spk_mixing, mf_interaction, mf_mixing) in enumerate(
        zip(
            schnetpack_painn.interactions,
            schnetpack_painn.mixing,
            modelforge_painn.core_module.interaction_modules,
            modelforge_painn.core_module.mixing_modules,
        )
    ):
        q_spk, mu_spk = spk_interaction(
            q_spk,
            mu_spk,
            spk_filter_list[i],
            dir_ij,
            idx_i,
            idx_j,
            n_atoms,
        )
        q_spk, mu_spk = spk_mixing(q_spk, mu_spk)
        q_mf, mu_mf = mf_interaction(
            q_mf, mu_mf, mf_filter_list[i].squeeze(1), dir_ij, pair_indices
        )
        q_mf, mu_mf = mf_mixing(q_mf, mu_mf)
        assert torch.allclose(q_mf, q_spk)
        assert torch.allclose(mu_mf, mu_spk)

    # ---------------------------------------- #
    # test forward pass
    # ---------------------------------------- #

    # reset filter parameters
    torch.manual_seed(1234)
    modelforge_painn.core_module.representation_module.filter_net.reset_parameters()
    torch.manual_seed(1234)
    schnetpack_painn.filter_net.reset_parameters()
    assert torch.allclose(
        modelforge_painn.core_module.representation_module.filter_net.weight,
        schnetpack_painn.filter_net.weight,
        atol=1e-4,
    )
    modelforge_results = modelforge_painn.core_module.compute_properties(
        pain_nn_input_mf
    )
    schnetpack_results = schnetpack_painn(spk_input)

    assert (
        schnetpack_results["scalar_representation"].shape
        == modelforge_results["q"].shape
    )

    scalar_spk = schnetpack_results["scalar_representation"]
    scalar_mf = modelforge_results["q"]
    assert torch.allclose(scalar_spk, scalar_mf, atol=1e-4)

    assert torch.allclose(
        schnetpack_results["vector_representation"],
        modelforge_results["mu"],
        atol=1e-4,
    )


def setup_spk_schnet_representation(
        cutoff: unit.Quantity, number_of_atom_features: int, n_rbf: int, nr_of_interactions: int
):
    # ------------------------------------ #
    # set up the schnetpack Painn representation model
    from schnetpack.nn import GaussianRBF, CosineCutoff
    from schnetpack.representation import SchNet as schnetpack_SchNET
    from openff.units import unit

    radial_basis = GaussianRBF(n_rbf=n_rbf, cutoff=cutoff.to(unit.angstrom).m)
    return schnetpack_SchNET(
        n_atom_basis=number_of_atom_features,
        n_interactions=nr_of_interactions,
        radial_basis=radial_basis,
        cutoff_fn=CosineCutoff(cutoff.to(unit.angstrom).m),
    )


@pytest.mark.xfail
def setup_mf_schnet_representation(
        cutoff: unit.Quantity,
    number_of_atom_features: int,
    number_of_radial_basis_functions: int,
    nr_of_interactions: int,
):
    # ------------------------------------ #
    # set up the modelforge Painn representation model
    # which means that we only want to call the
    # _transform_input() method
    from modelforge.potential.schnet import SchNet as mf_SchNET

    return mf_SchNET(
        featurization={
            "properties_to_featurize": ["atomic_number"],
<<<<<<< HEAD
            "max_Z": 101,
            "number_of_per_atom_features": number_of_atom_features,
=======
            "maximum_atomic_number": 101,
            "number_of_per_atom_features": 32,
>>>>>>> 4a5941f0
        },
        number_of_interaction_modules=nr_of_interactions,
        number_of_radial_basis_functions=number_of_radial_basis_functions,
        cutoff=cutoff,
        number_of_filters=number_of_atom_features,
        shared_interactions=False,
        postprocessing_parameter={'per_atom_energy': {'normalize': True, 'from_atom_to_molecule_reduction': True,
                                                      'keep_per_atom_property': True},
                                  'general_postprocessing_operation': {'calculate_molecular_self_energy': True,
                                                                       'calculate_atomic_self_energy': False}}
    )


@pytest.mark.xfail
def test_schnet_representation_implementation():
    # ---------------------------------------- #
    # test the implementation of the representation part of the PaiNN model
    # ---------------------------------------- #
    from openff.units import unit

    cutoff = unit.Quantity(5.0, unit.angstrom)
    number_of_atom_features = 12
    n_rbf = 5
    nr_of_interactions = 3
    torch.manual_seed(1234)
    schnetpack_schnet = setup_spk_schnet_representation(
        cutoff, number_of_atom_features, n_rbf, nr_of_interactions
    ).double()
    torch.manual_seed(1234)
    modelforge_schnet = setup_mf_schnet_representation(
        cutoff, number_of_atom_features, n_rbf, nr_of_interactions
    ).double()
    # ------------------------------------ #
    # set up the input for the spk Schnet model
    input = setup_single_methane_input()
    spk_input = input["spk_methane_input"]
    mf_nnp_input = input["modelforge_methane_input"]

    modelforge_schnet.compute_interacting_pairs._input_checks(mf_nnp_input)

    pairlist_output = modelforge_schnet.compute_interacting_pairs.prepare_inputs(
        mf_nnp_input
    )
    schnet_nn_input_mf = (
        modelforge_schnet.core_module._model_specific_input_preparation(
            mf_nnp_input, pairlist_output
        )
    )

    # ---------------------------------------- #
    # test neighborlist and distance
    # ---------------------------------------- #
    assert torch.allclose(spk_input["_Rij"] / 10, schnet_nn_input_mf.r_ij, atol=1e-4)
    assert torch.allclose(spk_input["_idx_i"], schnet_nn_input_mf.pair_indices[0])
    assert torch.allclose(spk_input["_idx_j"], schnet_nn_input_mf.pair_indices[1])

    # ---------------------------------------- #
    # test radial symmetry function
    # ---------------------------------------- #
    r_ij = spk_input["_Rij"]
    d_ij = torch.norm(r_ij, dim=1, keepdim=True)
    schnetpack_phi_ij = schnetpack_schnet.radial_basis(d_ij)
    modelforge_phi_ij = modelforge_schnet.core_module.schnet_representation_module.radial_symmetry_function_module(
        d_ij / 10
    )  # NOTE: converting to nm

    assert torch.allclose(schnetpack_phi_ij, modelforge_phi_ij.unsqueeze(1))
    phi_ij = schnetpack_phi_ij
    # ---------------------------------------- #
    # test cutoff
    # ---------------------------------------- #
    fcut_spk = schnetpack_schnet.cutoff_fn(d_ij)
    fcut_mf = modelforge_schnet.core_module.schnet_representation_module.cutoff_module(
        d_ij / 10
    )  # NOTE: converting to nm
    assert torch.allclose(fcut_spk, fcut_mf)

    # ---------------------------------------- #
    # test embedding
    # ---------------------------------------- #
    import schnetpack.properties as properties

    assert torch.allclose(
        spk_input[properties.Z].to(torch.int),
        schnet_nn_input_mf.atomic_numbers.squeeze(),
    )
    embedding_spk = schnetpack_schnet.embedding(spk_input[properties.Z])
    embedding_mf = modelforge_schnet.core_module.featurize_input(
        schnet_nn_input_mf
    )

    assert torch.allclose(embedding_spk, embedding_mf)

    # --------------------------------------- #
    # test representation
    # --------------------------------------- #
    f_ij_mf = modelforge_schnet.core_module.schnet_representation_module.radial_symmetry_function_module(
        d_ij / 10
    )
    r_cut_ij_mf = (
        modelforge_schnet.core_module.schnet_representation_module.cutoff_module(
            d_ij / 10
        )
    )

    r_ij = spk_input["_Rij"]
    d_ij = torch.norm(r_ij, dim=1)
    f_ij_spk = schnetpack_schnet.radial_basis(d_ij)
    rcut_ij_spk = schnetpack_schnet.cutoff_fn(d_ij)

    r_cut_ij_mf_ = r_cut_ij_mf.squeeze(1)
    assert torch.allclose(f_ij_mf, f_ij_spk)
    assert torch.allclose(r_cut_ij_mf_, rcut_ij_spk)

    # ---------------------------------------- #
    # test interactions
    # ---------------------------------------- #

    # reset all parameters
    torch.manual_seed(1234)
    for i in range(nr_of_interactions):
        schnetpack_schnet.interactions[i].in2f.reset_parameters()
        for j in range(2):
            schnetpack_schnet.interactions[i].f2out[j].reset_parameters()
            schnetpack_schnet.interactions[i].filter_network[j].reset_parameters()

    torch.manual_seed(1234)
    for i in range(nr_of_interactions):
        modelforge_schnet.core_module.interaction_modules[
            i
        ].intput_to_feature.reset_parameters()
        for j in range(2):
            modelforge_schnet.core_module.interaction_modules[i].feature_to_output[
                j
            ].reset_parameters()
            modelforge_schnet.core_module.interaction_modules[i].filter_network[
                j
            ].reset_parameters()

    assert torch.allclose(
        schnetpack_schnet.interactions[0].filter_network[0].weight,
        modelforge_schnet.core_module.interaction_modules[0].filter_network[0].weight,
    )
    assert torch.allclose(
        schnetpack_schnet.interactions[0].filter_network[0].bias,
        modelforge_schnet.core_module.interaction_modules[0].filter_network[0].bias,
    )

    assert torch.allclose(
        schnetpack_schnet.interactions[0].filter_network[1].weight,
        modelforge_schnet.core_module.interaction_modules[0].filter_network[1].weight,
    )
    assert torch.allclose(
        schnetpack_schnet.interactions[0].filter_network[1].bias,
        modelforge_schnet.core_module.interaction_modules[0].filter_network[1].bias,
    )

    assert torch.allclose(embedding_spk, embedding_mf)

    for mf_interaction, spk_interaction in zip(
        modelforge_schnet.core_module.interaction_modules,
        schnetpack_schnet.interactions,
    ):
        v_spk = spk_interaction(
            embedding_spk,
            f_ij_spk,
            spk_input["_idx_i"],
            spk_input["_idx_j"],
            rcut_ij_spk,
        )
        v_mf = mf_interaction(
            embedding_mf, schnet_nn_input_mf.pair_indices, f_ij_mf, r_cut_ij_mf
        )

        assert torch.allclose(v_spk, v_mf)

    # Check full pass
    modelforge_results = modelforge_schnet.core_module.compute_properties(
        schnet_nn_input_mf
    )
    schnetpack_results = schnetpack_schnet(spk_input)

    assert (
        schnetpack_results["scalar_representation"].shape
        == modelforge_results["scalar_representation"].shape
    )

    scalar_spk = schnetpack_results["scalar_representation"]
    scalar_mf = modelforge_results["scalar_representation"]
    assert torch.allclose(scalar_spk, scalar_mf, atol=1e-4)<|MERGE_RESOLUTION|>--- conflicted
+++ resolved
@@ -69,23 +69,20 @@
     # which means that we only want to call the
     # _transform_input() method
     from modelforge.potential.painn import PaiNN as mf_PaiNN
+    from openff.units import unit
 
     return mf_PaiNN(
         featurization={
             "properties_to_featurize": ["atomic_number"],
-<<<<<<< HEAD
-            "max_Z": 101,
+            "maximum_atomic_number": 101,
             "number_of_per_atom_features": nr_atom_basis,
-=======
-            "maximum_atomic_number": 101,
-            "number_of_per_atom_features": 32,
->>>>>>> 4a5941f0
         },
         number_of_interaction_modules=nr_of_interactions,
         number_of_radial_basis_functions=number_of_gaussians,
-        cutoff=cutoff,
+        maximum_interaction_radius=cutoff,
         shared_interactions=False,
         shared_filters=False,
+        activation_function="SiLU",
         postprocessing_parameter={'per_atom_energy': {'normalize': True, 'from_atom_to_molecule_reduction': True,
                                                       'keep_per_atom_property': True},
                                   'general_postprocessing_operation': {'calculate_molecular_self_energy': True,
@@ -457,19 +454,15 @@
     return mf_SchNET(
         featurization={
             "properties_to_featurize": ["atomic_number"],
-<<<<<<< HEAD
-            "max_Z": 101,
+            "maximum_atomic_number": 101,
             "number_of_per_atom_features": number_of_atom_features,
-=======
-            "maximum_atomic_number": 101,
-            "number_of_per_atom_features": 32,
->>>>>>> 4a5941f0
         },
         number_of_interaction_modules=nr_of_interactions,
         number_of_radial_basis_functions=number_of_radial_basis_functions,
-        cutoff=cutoff,
+        maximum_interaction_radius=cutoff,
         number_of_filters=number_of_atom_features,
         shared_interactions=False,
+        activation_function="ShiftedSoftplus",
         postprocessing_parameter={'per_atom_energy': {'normalize': True, 'from_atom_to_molecule_reduction': True,
                                                       'keep_per_atom_property': True},
                                   'general_postprocessing_operation': {'calculate_molecular_self_energy': True,

--- conflicted
+++ resolved
@@ -12,12 +12,7 @@
 MODELS_TO_TEST = [SchNET, PaiNN, SAKE]
 DATASETS = [QM9Dataset]
 
-<<<<<<< HEAD
-from openmm import unit
-
-=======
 from openff.units import unit
->>>>>>> 1c8eee94
 
 def setup_simple_model(
     model_class,
@@ -25,11 +20,7 @@
     nr_atom_basis: int = 128,
     max_atomic_number: int = 100,
     n_rbf: int = 20,
-<<<<<<< HEAD
-    cutoff: unit.Quantity = unit.Quantity(5.0, unit.angstrom),
-=======
     cutoff: unit.Quantity = 5.0*unit.angstrom,
->>>>>>> 1c8eee94
     nr_interaction_blocks: int = 2,
     nr_filters: int = 2,
 ) -> Optional[BaseNNP]:
@@ -255,11 +246,7 @@
     from modelforge.dataset.qm9 import QM9Dataset
     from modelforge.potential import _GaussianRBF
     from modelforge.potential.utils import _distance_to_radial_basis
-<<<<<<< HEAD
-    from openmm import unit
-=======
     from openff.units import unit
->>>>>>> 1c8eee94
 
     embedding = nn.Embedding(nr_embeddings, nr_atom_basis, padding_idx=0)
     batch = return_single_batch(QM9Dataset, "fit")

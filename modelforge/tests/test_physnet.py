def test_init():

    from modelforge.potential.physnet import PhysNet

    from modelforge.tests.test_models import load_configs

    # read default parameters
    config = load_configs(f"physnet_without_ase", "qm9")
    # Extract parameters
    potential_parameter = config["potential"].get("potential_parameter", {})

    model = PhysNet(**potential_parameter)


def test_forward(single_batch_with_batchsize_64):
    import torch
    from modelforge.potential.physnet import PhysNet

    # read default parameters
    from modelforge.tests.test_models import load_configs

    # read default parameters
    config = load_configs(f"physnet_without_ase", "qm9")
    # Extract parameters
    potential_parameter = config["potential"].get("potential_parameter", {})

    # Extract parameters
    potential_parameter["number_of_modules"] = 1
    potential_parameter["number_of_interaction_residual"] = 1

    model = PhysNet(**potential_parameter)
    model = model.to(torch.float32)
    print(model)
    yhat = model(single_batch_with_batchsize_64.nnp_input.to(dtype=torch.float32))


def test_compare_representation():
    # This test compares the RBF calculation of the original
    # PhysNet implemntation against the SAKE/PhysNet implementation in modelforge
    # # NOTE: input in PhysNet is expected in angstrom, in contrast to modelforge which expects input in nanomter

    import numpy as np
    import torch
    from openff.units import unit

    # set up test parameters
    number_of_radial_basis_functions = K = 20
    _max_distance_in_nanometer = 0.5
    #############################
    # RBF comparision
    #############################
    # Initialize the rbf class
    from modelforge.potential.utils import PhysNetRadialBasisFunction

<<<<<<< HEAD
    mf_rbf = PhysNetRadialBasisFunction(
=======
    rbf = PhysNetRadialSymmetryFunction(
>>>>>>> b9fbc209
        number_of_radial_basis_functions,
        max_distance=_max_distance_in_nanometer * unit.nanometer,
    )

    # compare the rbf output
    #################
    # PhysNet implementation
    from .precalculated_values import provide_reference_for_test_physnet_test_rbf

    reference_rbf = provide_reference_for_test_physnet_test_rbf()
    D = np.array([[1.0394776], [3.375541]], dtype=np.float32)

<<<<<<< HEAD
    mf_rbf_output = mf_rbf(torch.tensor(D / 10))
    assert np.allclose(np.flip(pn_rbf_output.squeeze(), axis=1), mf_rbf_output.numpy())
=======
    calculated_rbf = rbf(torch.tensor(D / 10).squeeze())
    assert np.allclose(np.flip(reference_rbf.squeeze(), axis=1), calculated_rbf.numpy())
>>>>>>> b9fbc209
<|MERGE_RESOLUTION|>--- conflicted
+++ resolved
@@ -52,11 +52,7 @@
     # Initialize the rbf class
     from modelforge.potential.utils import PhysNetRadialBasisFunction
 
-<<<<<<< HEAD
-    mf_rbf = PhysNetRadialBasisFunction(
-=======
-    rbf = PhysNetRadialSymmetryFunction(
->>>>>>> b9fbc209
+    rbf = PhysNetRadialBasisFunction(
         number_of_radial_basis_functions,
         max_distance=_max_distance_in_nanometer * unit.nanometer,
     )
@@ -69,10 +65,5 @@
     reference_rbf = provide_reference_for_test_physnet_test_rbf()
     D = np.array([[1.0394776], [3.375541]], dtype=np.float32)
 
-<<<<<<< HEAD
-    mf_rbf_output = mf_rbf(torch.tensor(D / 10))
-    assert np.allclose(np.flip(pn_rbf_output.squeeze(), axis=1), mf_rbf_output.numpy())
-=======
-    calculated_rbf = rbf(torch.tensor(D / 10).squeeze())
-    assert np.allclose(np.flip(reference_rbf.squeeze(), axis=1), calculated_rbf.numpy())
->>>>>>> b9fbc209
+    calculated_rbf = rbf(torch.tensor(D / 10))
+    assert np.allclose(np.flip(reference_rbf.squeeze(), axis=1), calculated_rbf.numpy())
def test_init():

    from modelforge.potential.physnet import PhysNet

    from modelforge.tests.test_models import load_configs

    # read default parameters
    config = load_configs(f"physnet", "qm9")

    model = PhysNet(
        **config["potential"]["core_parameter"],
        postprocessing_parameter=config["potential"]["postprocessing_parameter"],
    )


def test_forward(single_batch_with_batchsize_64):
    import torch
    from modelforge.potential.physnet import PhysNet

    # read default parameters
    from modelforge.tests.test_models import load_configs

    # read default parameters
    config = load_configs(f"physnet", "qm9")

    # Extract parameters
    config["potential"]["core_parameter"]["number_of_modules"] = 1
    config["potential"]["core_parameter"]["number_of_interaction_residual"] = 1

    model = PhysNet(
        **config["potential"]["core_parameter"],
        postprocessing_parameter=config["potential"]["postprocessing_parameter"],
    )
    model = model.to(torch.float32)
    print(model)
    yhat = model(single_batch_with_batchsize_64.nnp_input.to(dtype=torch.float32))


def test_compare_representation():
    # This test compares the RBF calculation of the original
    # PhysNet implemntation against the SAKE/PhysNet implementation in modelforge
    # # NOTE: input in PhysNet is expected in angstrom, in contrast to modelforge which expects input in nanomter

    import numpy as np
    import torch
    from openff.units import unit

    # set up test parameters
    number_of_radial_basis_functions = K = 20
    _max_distance_in_nanometer = 0.5
    #############################
    # RBF comparision
    #############################
    # Initialize the rbf class
    from modelforge.potential.utils import PhysNetRadialBasisFunction

<<<<<<< HEAD
    mf_rbf = PhysNetRadialBasisFunction(
=======
    rbf = PhysNetRadialSymmetryFunction(
>>>>>>> 629df009
        number_of_radial_basis_functions,
        max_distance=_max_distance_in_nanometer * unit.nanometer,
    )

<<<<<<< HEAD
    # compare calculation of distribution scaling factor
    #################
    # PhysNet implementation
    def softplus_inverse(x):
        return x + np.log(-np.expm1(-x))

    pn_widths = [
        softplus_inverse((0.5 / ((1.0 - np.exp(-cutoff_in_angstrom)) / K)) ** 2)
    ] * K
    pn_widths = tf.nn.softplus(
        tf.Variable(np.asarray(pn_widths), name="widths", dtype=tf.float32)
    )
    pn_widths_np = pn_widths.numpy()

    # Modelforge implementation
    mf_widths_np = mf_rbf.get_buffer("radial_scale_factor").numpy()
    assert np.allclose(pn_widths_np ** -0.5, mf_widths_np)  # we redefine the scale factor such that we can apply the
    # Gaussian RBF

    # center_position
=======
    # compare the rbf output
>>>>>>> 629df009
    #################
    # PhysNet implementation
    from .precalculated_values import provide_reference_for_test_physnet_test_rbf

    reference_rbf = provide_reference_for_test_physnet_test_rbf()
    D = np.array([[1.0394776], [3.375541]], dtype=np.float32)

    calculated_rbf = rbf(torch.tensor(D / 10).squeeze())
    assert np.allclose(np.flip(reference_rbf.squeeze(), axis=1), calculated_rbf.numpy())<|MERGE_RESOLUTION|>--- conflicted
+++ resolved
@@ -54,39 +54,12 @@
     # Initialize the rbf class
     from modelforge.potential.utils import PhysNetRadialBasisFunction
 
-<<<<<<< HEAD
-    mf_rbf = PhysNetRadialBasisFunction(
-=======
-    rbf = PhysNetRadialSymmetryFunction(
->>>>>>> 629df009
+    rbf = PhysNetRadialBasisFunction(
         number_of_radial_basis_functions,
         max_distance=_max_distance_in_nanometer * unit.nanometer,
     )
 
-<<<<<<< HEAD
-    # compare calculation of distribution scaling factor
-    #################
-    # PhysNet implementation
-    def softplus_inverse(x):
-        return x + np.log(-np.expm1(-x))
-
-    pn_widths = [
-        softplus_inverse((0.5 / ((1.0 - np.exp(-cutoff_in_angstrom)) / K)) ** 2)
-    ] * K
-    pn_widths = tf.nn.softplus(
-        tf.Variable(np.asarray(pn_widths), name="widths", dtype=tf.float32)
-    )
-    pn_widths_np = pn_widths.numpy()
-
-    # Modelforge implementation
-    mf_widths_np = mf_rbf.get_buffer("radial_scale_factor").numpy()
-    assert np.allclose(pn_widths_np ** -0.5, mf_widths_np)  # we redefine the scale factor such that we can apply the
-    # Gaussian RBF
-
-    # center_position
-=======
     # compare the rbf output
->>>>>>> 629df009
     #################
     # PhysNet implementation
     from .precalculated_values import provide_reference_for_test_physnet_test_rbf

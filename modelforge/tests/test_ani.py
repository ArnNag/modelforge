import pytest


def setup_methane():
    import torch

    device = torch.device("cpu")
    coordinates = torch.tensor(
        [
            [
                [0.03192167, 0.00638559, 0.01301679],
                [-0.83140486, 0.39370209, -0.26395324],
                [-0.66518241, -0.84461308, 0.20759389],
                [0.45554739, 0.54289633, 0.81170881],
                [0.66091919, -0.16799635, -0.91037834],
            ]
        ],
        requires_grad=True,
        device=device,
    )
    # In periodic table, C = 6 and H = 1
    species = torch.tensor([[1, 0, 0, 0, 0]], device=device)
    atomic_subsystem_indices = torch.tensor(
        [0, 0, 0, 0, 0], dtype=torch.int32, device=device
    )

    from modelforge.dataset.dataset import NNPInput

    nnp_input = NNPInput(
        atomic_numbers=torch.tensor([6, 1, 1, 1, 1], device=device),
        positions=coordinates.squeeze(0) / 10,
        atomic_subsystem_indices=atomic_subsystem_indices,
        total_charge=torch.tensor([0.0]),
    )

    return species, coordinates, device, nnp_input


def setup_two_methanes():
    import torch

    device = torch.device("cpu")

    coordinates = torch.tensor(
        [
            [
                [0.03192167, 0.00638559, 0.01301679],
                [-0.83140486, 0.39370209, -0.26395324],
                [-0.66518241, -0.84461308, 0.20759389],
                [0.45554739, 0.54289633, 0.81170881],
                [0.66091919, -0.16799635, -0.91037834],
            ],
            [
                [0.03192167, 0.00638559, 0.01301679],
                [-0.83140486, 0.39370209, -0.26395324],
                [-0.66518241, -0.84461308, 0.20759389],
                [0.45554739, 0.54289633, 0.81170881],
                [0.66091919, -0.16799635, -0.91037834],
            ],
        ],
        requires_grad=True,
        device=device,
    )
    # In periodic table, C = 6 and H = 1
    mf_species = torch.tensor([6, 1, 1, 1, 1, 6, 1, 1, 1, 1], device=device)
    ani_species = torch.tensor([[1, 0, 0, 0, 0], [1, 0, 0, 0, 0]], device=device)
    atomic_subsystem_indices = torch.tensor(
        [0, 0, 0, 0, 0, 1, 1, 1, 1, 1], dtype=torch.int32, device=device
    )

    atomic_numbers = mf_species
    from modelforge.dataset.dataset import NNPInput

    nnp_input = NNPInput(
        atomic_numbers=atomic_numbers,
        positions=torch.cat((coordinates[0], coordinates[1]), dim=0) / 10,
        atomic_subsystem_indices=atomic_subsystem_indices,
        total_charge=torch.tensor([0.0, 0.0]),
    )
    return ani_species, coordinates, device, nnp_input


@pytest.mark.xfail
def test_forward_and_backward_using_torchani():
    # Test torchani ANI implementation
    # Test forward pass and backpropagation through network

    import torch
    import torchani

    species, coordinates, device, _ = setup_two_methanes()
    model = torchani.models.ANI2x(periodic_table_index=False).to(device)

    energy = model((species, coordinates)).energies
    derivative = torch.autograd.grad(energy.sum(), coordinates)[0]
    force = -derivative


def test_forward_and_backward():
    # Test modelforge ANI implementation
    # Test forward pass and backpropagation through network
    from modelforge.potential.ani import ANI2x
    from modelforge.tests.test_models import load_configs
    import torch

    # read default parameters
    config = load_configs("ani2x_without_ase", "qm9")
    # Extract parameters
    potential_parameter = config["potential"].get("potential_parameter", {})

    _, _, _, mf_input = setup_two_methanes()
    device = torch.device("cpu")
    model = ANI2x(**potential_parameter).to(device=device)
    energy = model(mf_input)
    derivative = torch.autograd.grad(energy["E"].sum(), mf_input.positions)[0]
    force = -derivative


def test_representation():
    # Compare the reference radial symmetry function
    # against the the implemented radial symmetry function
    import torch
    from modelforge.potential.utils import AniRadialSymmetryFunction, CosineCutoff
    from openff.units import unit
    from .precalculated_values import (
        provide_reference_values_for_test_ani_test_compare_rsf,
    )

    # use d_ij in angstrom
    d_ij = torch.tensor([[3.5201], [2.6756], [2.1641], [3.0990], [4.5180]])
    radial_cutoff = 5.0  # radial_cutoff
    radial_start = 0.8
    radial_dist_divisions = 8

    # NOTE: we pass in Angstrom to ANI and in nanometer to mf
    rsf = AniRadialSymmetryFunction(
        number_of_radial_basis_functions=radial_dist_divisions,
        max_distance=radial_cutoff * unit.angstrom,
        min_distance=radial_start * unit.angstrom,
    )
    calculated_rsf = rsf(d_ij / 10)  # torch.Size([5,1, 8]) # NOTE: nanometer
    cutoff_module = CosineCutoff(radial_cutoff * unit.angstrom)

    rcut_ij = cutoff_module(d_ij / 10)  # torch.Size([5]) # NOTE: nanometer
    reference_rsf = provide_reference_values_for_test_ani_test_compare_rsf()
    calculated_rsf = calculated_rsf * rcut_ij
    assert torch.allclose(calculated_rsf, reference_rsf, rtol=1e-4)


def test_representation_with_diagonal_batching():
    import torch
    from modelforge.potential.utils import AniRadialSymmetryFunction, CosineCutoff
    from openff.units import unit
    from modelforge.potential.models import Pairlist
    from .precalculated_values import (
        provide_reference_values_for_test_ani_test_compute_rsf_with_diagonal_batching,
    )

    # ------------ general setup -------------#
    ani_species, ani_coordinates, _, mf_input = setup_two_methanes()
    pairlist = Pairlist(only_unique_pairs=True)
    pairs = pairlist(
        mf_input.positions,
        mf_input.atomic_subsystem_indices,
    )
    d_ij = pairs.d_ij

    # ANI constants
    radial_cutoff = 5.1  # radial_cutoff
    radial_start = 0.8
    radial_dist_divisions = 16
    # ------------ Modelforge calculation ----------#
    device = torch.device("cpu")

    radial_symmetry_function = AniRadialSymmetryFunction(
        radial_dist_divisions,
        radial_cutoff * unit.angstrom,
        radial_start * unit.angstrom,
    ).to(device=device)

    cutoff_module = CosineCutoff(radial_cutoff * unit.angstrom).to(device=device)
    rcut_ij = cutoff_module(d_ij)

    calculated_rbf_output = radial_symmetry_function(d_ij)
    calculated_rbf_output = calculated_rbf_output * rcut_ij

    # test that both ANI and MF obtain the same radial symmetry outpu
<<<<<<< HEAD
    (
        ani_rsf,
        ani_d_ij,
    ) = provide_reference_values_for_test_ani_test_compute_rsf_with_diagonal_batching()
    assert torch.allclose(radial_symmetry_feature_vector_mf, ani_rsf, atol=1e-4)
=======
    reference_rbf_output, ani_d_ij = (
        provide_reference_values_for_test_ani_test_compute_rsf_with_diagonal_batching()
    )
    assert torch.allclose(
        calculated_rbf_output, reference_rbf_output, atol=1e-4
    )
>>>>>>> 56093eae
    assert torch.allclose(
        ani_d_ij, d_ij.squeeze(1) * 10, atol=1e-4
    )  # NOTE: unit mismatch

    assert calculated_rbf_output.shape == torch.Size(
        [20, radial_dist_divisions]
    )


def test_compare_angular_symmetry_features():
    # Compare the calculated angular symmetry function output
    # against the reference angular symmetry functino output

    import torch
    from modelforge.potential.utils import AngularSymmetryFunction, triple_by_molecule
    from openff.units import unit
    from modelforge.potential.models import Pairlist

    device = torch.device("cpu")

    # set up relevant system properties
    species, r, _, _ = setup_methane()
    pairlist = Pairlist(only_unique_pairs=True).to(device=device)
    pairs = pairlist(r[0], torch.tensor([0, 0, 0, 0, 0], device=device))
    d_ij = pairs.d_ij.squeeze(1)
    r_ij = pairs.r_ij.squeeze(1)

    # reformat for input
    species = species.flatten()
    atom_index12 = pairs.pair_indices
    # ANI constants
    # for angular features
    angular_cutoff = Rca = 3.5  # angular_cutoff
    angular_start = 0.8
    angular_dist_divisions = 8

    # get index in right order
    even_closer_indices = (d_ij <= Rca).nonzero().flatten()
    atom_index12 = atom_index12.index_select(1, even_closer_indices)
    r_ij = r_ij.index_select(0, even_closer_indices)
    central_atom_index, pair_index12, sign12 = triple_by_molecule(atom_index12)
    vec12 = r_ij.index_select(0, pair_index12.view(-1)).view(
        2, -1, 3
    ) * sign12.unsqueeze(-1)

    # now use formated indices and inputs to calculate the
    # angular terms, both with the modelforge AngularSymmetryFunction
    # and with its implementation in torchani

    # ref value
    from .precalculated_values import (
        provide_input_for_test_test_compare_angular_symmetry_features,
    )

    reference_angular_feature_vector = (
        provide_input_for_test_test_compare_angular_symmetry_features()
    )

    # set up modelforge angular features
    asf = AngularSymmetryFunction(
        angular_cutoff * unit.angstrom,
        angular_start * unit.angstrom,
        angular_dist_divisions,
        angle_sections=4,
    )
    # NOTE: ANI works with Angstrom, modelforge with nanometer
    # NOTE: ANI operates on a [nr_of_molecules, nr_of_atoms, 3] tensor
    calculated_angular_feature_vector = asf(vec12 / 10)
    # make sure that the output is the same
<<<<<<< HEAD
    assert angular_feature_vector_ani.size() == angular_feature_vector_mf.size()

    # NOTE: the order of the angular_feature_vector is not guaranteed
    # as the underlying algorithm does not use stable sorting.
    # When stable sorting is used, the output is identical across platforms, but will not be
    # used here as it is slower and the order of the output is not important to the actual calculation.
    # As such, to check for equivalence in a way that is not order dependent, we can just consider the sum.
    assert torch.isclose(
        torch.sum(angular_feature_vector_ani),
        torch.sum(angular_feature_vector_mf),
        atol=1e-4,
=======
    assert (
        reference_angular_feature_vector.size()
        == calculated_angular_feature_vector.size()
>>>>>>> 56093eae
    )

    # skip this comparision on macos
    import platform

    ON_MACOS = platform.system() == "Darwin"
    # the comparision fails on MACOS due to differences for very small numbers
    if ON_MACOS:
        print("##################################")
        print("Reference")
        print(reference_angular_feature_vector[:, :2])
        print("##################################")
        print("Calcualted")
        print(calculated_angular_feature_vector[:, :2])
    else:
        assert torch.allclose(
            reference_angular_feature_vector,
            calculated_angular_feature_vector,
            atol=1e-4,
        )


def test_compare_aev():
    """
    Compare the atomic enviornment vector generated by the reference implementation (torchani) and modelforge for the same input
    """
    import torch
    from .precalculated_values import provide_input_for_test_ani_test_compare_aev

    # methane input
    species, coordinates, device, mf_input = setup_methane()

    # generate modelforge ani representation
    from modelforge.potential import ANI2x

    # read default parameters
    from modelforge.tests.test_models import load_configs

    # read default parameters
    config = load_configs("ani2x_without_ase", "qm9")

    # Extract parameters
    potential_parameter = config["potential"].get("potential_parameter", {})

    mf_model = ANI2x(**potential_parameter)
    # perform input checks
    mf_model.input_preparation._input_checks(mf_input)
    # prepare the input for the forward pass
    pairlist_output = mf_model.input_preparation.prepare_inputs(mf_input)
    nnp_input = mf_model.core_module._model_specific_input_preparation(
        mf_input, pairlist_output
    )
    representation_module_output = mf_model.core_module.ani_representation_module(
        nnp_input
    )

    reference_aev = provide_input_for_test_ani_test_compare_aev()
    # test for equivalence
    assert torch.Size([5, 1008]) == representation_module_output.aevs.shape
    # compare a selected subsection
    assert torch.allclose(
        reference_aev, representation_module_output.aevs[::2, :50:5], atol=1e-4
    )<|MERGE_RESOLUTION|>--- conflicted
+++ resolved
@@ -185,20 +185,14 @@
     calculated_rbf_output = calculated_rbf_output * rcut_ij
 
     # test that both ANI and MF obtain the same radial symmetry outpu
-<<<<<<< HEAD
-    (
-        ani_rsf,
-        ani_d_ij,
-    ) = provide_reference_values_for_test_ani_test_compute_rsf_with_diagonal_batching()
-    assert torch.allclose(radial_symmetry_feature_vector_mf, ani_rsf, atol=1e-4)
-=======
+
     reference_rbf_output, ani_d_ij = (
         provide_reference_values_for_test_ani_test_compute_rsf_with_diagonal_batching()
     )
     assert torch.allclose(
         calculated_rbf_output, reference_rbf_output, atol=1e-4
     )
->>>>>>> 56093eae
+
     assert torch.allclose(
         ani_d_ij, d_ij.squeeze(1) * 10, atol=1e-4
     )  # NOTE: unit mismatch
@@ -268,7 +262,6 @@
     # NOTE: ANI operates on a [nr_of_molecules, nr_of_atoms, 3] tensor
     calculated_angular_feature_vector = asf(vec12 / 10)
     # make sure that the output is the same
-<<<<<<< HEAD
     assert angular_feature_vector_ani.size() == angular_feature_vector_mf.size()
 
     # NOTE: the order of the angular_feature_vector is not guaranteed
@@ -280,31 +273,7 @@
         torch.sum(angular_feature_vector_ani),
         torch.sum(angular_feature_vector_mf),
         atol=1e-4,
-=======
-    assert (
-        reference_angular_feature_vector.size()
-        == calculated_angular_feature_vector.size()
->>>>>>> 56093eae
-    )
-
-    # skip this comparision on macos
-    import platform
-
-    ON_MACOS = platform.system() == "Darwin"
-    # the comparision fails on MACOS due to differences for very small numbers
-    if ON_MACOS:
-        print("##################################")
-        print("Reference")
-        print(reference_angular_feature_vector[:, :2])
-        print("##################################")
-        print("Calcualted")
-        print(calculated_angular_feature_vector[:, :2])
-    else:
-        assert torch.allclose(
-            reference_angular_feature_vector,
-            calculated_angular_feature_vector,
-            atol=1e-4,
-        )
+    )
 
 
 def test_compare_aev():

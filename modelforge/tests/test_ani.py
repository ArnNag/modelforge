--- conflicted
+++ resolved
@@ -189,26 +189,6 @@
     )
 
 
-<<<<<<< HEAD
-def test_ani_against_torchani_reference_value():
-    import torch
-
-    species, coordinates, device, mf_input = setup_two_methanes()
-
-    # ------------------------------------------ #
-    # setup modelforge potential
-    potential = setup_potential_for_test(
-        use="training",
-        potential_seed=42,
-        potential_name="ani2x",
-        jit=False,
-        local_cache_dir=str(prep_temp_dir),
-    )
-    # load the original ani2x parameter set
-    potential.load_state_dict(torch.load(file_path))
-    # compare to original ani2x dataset
-    atomic_energies = potential(mf_input)["per_atom_energy"]
-=======
 @pytest.mark.parametrize("mode", ["inference", "training"])
 def test_forward_and_backward(mode):
     # Test modelforge ANI implementation
@@ -277,5 +257,4 @@
     # get the precalculated output obtained from torchani for the same d_ij and
     # cutoff values
     reference_rsf = provide_reference_values_for_test_ani_test_compare_rsf()
-    assert torch.allclose(calculated_rsf, reference_rsf, rtol=1e-4)
->>>>>>> 2723c2ab
+    assert torch.allclose(calculated_rsf, reference_rsf, rtol=1e-4)
--- conflicted
+++ resolved
@@ -55,10 +55,6 @@
     with pytest.raises(Exception):
         fetch_url_from_doi(doi="10.5281/zenodo.3588339", timeout=0.0000000000001)
 
-<<<<<<< HEAD
-@pytest.mark.skipif(IN_GITHUB_ACTIONS, reason="Change to Zenodo; tests fixed in different branch.")
-=======
->>>>>>> 415e14f5
 
 def test_download_from_zenodo(prep_temp_dir):
     url = "https://zenodo.org/records/3401581/files/PTC-CMC/atools_ml-v0.1.zip"
@@ -82,6 +78,7 @@
             force_download=True,
         )
 
+@pytest.mark.skipif(IN_GITHUB_ACTIONS, reason="Change to Zenodo; tests fixed in different branch.")
 
 def test_md5_calculation(prep_temp_dir):
     url = "https://zenodo.org/records/3401581/files/PTC-CMC/atools_ml-v0.1.zip"

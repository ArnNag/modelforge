--- conflicted
+++ resolved
@@ -76,43 +76,6 @@
 def test_error_calculation(single_batch_with_batchsize_16_with_force):
     # test the different Loss classes
     from modelforge.train.training import (
-<<<<<<< HEAD
-        FromPerAtomToPerMoleculeError,
-        PerMoleculeError,
-    )
-    from torch_scatter import scatter_sum
-
-    # generate data
-    data = single_batch_with_batchsize_16_with_force
-    true_E = data.metadata.E
-    true_F = data.metadata.F
-
-    # make predictions
-    predicted_E = true_E + torch.rand_like(true_E) * 10
-    predicted_F = true_F + torch.rand_like(true_F) * 10
-    # test energy error
-    error = PerMoleculeError()
-    E_error = error(predicted_E, true_E, data)
-
-    # test energy error (mean squared error scaled by number of atoms in the molecule)
-    reference_E_error = torch.mean(
-        ((predicted_E - true_E) ** 2) / data.metadata.atomic_subsystem_counts
-    )
-    assert torch.allclose(E_error, reference_E_error)
-
-    # test force error
-    error = FromPerAtomToPerMoleculeError()
-    F_error = error(predicted_F, true_F, data)
-
-    # test force error (mean squared error scaled by number of atoms in the molecule)
-    reference_F_error = torch.mean(
-        scatter_sum(
-            torch.norm(predicted_F - true_F, dim=1) ** 2,
-            data.nnp_input.atomic_subsystem_indices.long(),
-            0,
-        )
-        / data.metadata.atomic_subsystem_counts
-=======
         FromPerAtomToPerMoleculeMeanSquaredError,
         PerMoleculeMeanSquaredError,
     )
@@ -160,7 +123,6 @@
 
     reference_F_error = torch.mean(
         per_mol_error / data.metadata.atomic_subsystem_counts.unsqueeze(1)
->>>>>>> 0aebaf36
     )
     assert torch.allclose(F_error, reference_F_error)
 

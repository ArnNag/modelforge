--- conflicted
+++ resolved
@@ -52,41 +52,20 @@
 
     from modelforge.train.training import perform_training
 
-<<<<<<< HEAD
-    training_path = resources.files(training) / "default.toml"
-    potential_path = resources.files(potential) / f"{model_name.lower()}_defaults.toml"
-    dataset_path = resources.files(dataset) / f"{dataset_name.lower()}.toml"
-    runtime_path = resources.files(training) / f"runtime.toml"
-    config = return_toml_config(
-        training_path=training_path,
-        potential_path=potential_path,
-        dataset_path=dataset_path,
-        runtime_path=runtime_path,
-    )
-=======
     # read default parameters
     config = load_configs(model_name, dataset_name)
->>>>>>> 5a312b0f
 
     # Extract parameters
     potential_config = config["potential"]
     training_config = config["training"]
     dataset_config = config["dataset"]
-<<<<<<< HEAD
-    runtime_config = config["runtime"]
-
-    training_config["loss_parameter"]["loss_type"] = loss_type
-
-=======
     # set loss type
     training_config["training_parameter"]["loss_parameter"] = loss_type
     # perform training
->>>>>>> 5a312b0f
     trainer = perform_training(
         potential_config=potential_config,
         training_config=training_config,
         dataset_config=dataset_config,
-        runtime_config=runtime_config,
     )
     # save checkpoint
     trainer.save_checkpoint("test.chp")

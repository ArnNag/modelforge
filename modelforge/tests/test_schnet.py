import pytest
import torch
from modelforge.tests.precalculated_values import (
    load_precalculated_schnet_results,
    setup_single_methane_input,
)


def initialize_model(
    cutoff: float,
    number_of_atom_features: int,
    number_of_radial_basis_functions: int,
    nr_of_interactions: int,
):
    # ------------------------------------ #
    # set up the modelforge Painn representation model
    # which means that we only want to call the
    # _transform_input() method
    from modelforge.potential.schnet import SchNet

    return SchNet(
        max_Z=101,
        number_of_atom_features=number_of_atom_features,
        number_of_interaction_modules=nr_of_interactions,
        number_of_radial_basis_functions=number_of_radial_basis_functions,
        cutoff=cutoff,
        number_of_filters=number_of_atom_features,
        shared_interactions=False,
        processing_operation=[],
        readout_operation=[
            {
                "step": "from_atom_to_molecule",
                "mode": "sum",
                "in": "per_atom_energy",
                "index_key": "atomic_subsystem_indices",
                "out": "E",
            }
        ],
    )


def test_init():
    """Test initialization of the Schnet model."""
    from modelforge.potential.schnet import SchNet

    from modelforge.tests.test_models import load_configs

    # load default parameters
    config = load_configs(f"schnet", "qm9")
    # initialize model
    schnet = SchNet(
        **config["potential"]["core_parameter"],
        postprocessing_parameter=config["potential"]["postprocessing_parameter"],
    )
    assert schnet is not None, "Schnet model should be initialized."


def test_compare_representation():
<<<<<<< HEAD
    # compare schnetpack RadialBasisFunction with modelforge RadialBasisFunction
=======
    # compare schnetpack RadialSymmetryFunction with modelforge RadialSymmetryFunction
>>>>>>> 0aebaf36
    from modelforge.potential.utils import SchnetRadialBasisFunction
    from openff.units import unit

    # Initialize the RBFs
    number_of_gaussians = 10
    cutoff = unit.Quantity(5.2, unit.angstrom)
    start = unit.Quantity(0.8, unit.angstrom)

    rbf_module = SchnetRadialBasisFunction(
        number_of_radial_basis_functions=number_of_gaussians,
        max_distance=cutoff,
        min_distance=start,
    )

    # define pariwise distances
    d_ij = torch.tensor([[1.0077], [4.2496], [2.8202], [3.4342], [9.2465]])

    # this has been calculated with schnetpack2.0
    reference_rbf_output = torch.tensor(
        [
            [
                [
                    9.1371e-01,
                    8.4755e-01,
                    2.8922e-01,
                    3.6308e-02,
                    1.6768e-03,
                    2.8488e-05,
                    1.7805e-07,
                    4.0939e-10,
                    3.4629e-13,
                    1.0776e-16,
                ]
            ],
            [
                [
                    1.5448e-11,
                    1.0867e-08,
                    2.8121e-06,
                    2.6772e-04,
                    9.3763e-03,
                    1.2081e-01,
                    5.7260e-01,
                    9.9843e-01,
                    6.4046e-01,
                    1.5114e-01,
                ]
            ],
            [
                [
                    1.9595e-04,
                    7.4063e-03,
                    1.0298e-01,
                    5.2678e-01,
                    9.9130e-01,
                    6.8625e-01,
                    1.7477e-01,
                    1.6374e-02,
                    5.6435e-04,
                    7.1557e-06,
                ]
            ],
            [
                [
                    4.9634e-07,
                    6.5867e-05,
                    3.2156e-03,
                    5.7752e-02,
                    3.8157e-01,
                    9.2744e-01,
                    8.2929e-01,
                    2.7279e-01,
                    3.3011e-02,
                    1.4696e-03,
                ]
            ],
            [
                [
                    0.0000e00,
                    0.0000e00,
                    0.0000e00,
                    5.6052e-45,
                    5.2717e-39,
                    1.8660e-33,
                    2.4297e-28,
                    1.1639e-23,
                    2.0511e-19,
                    1.3297e-15,
                ]
            ],
        ]
    )

    assert torch.allclose(
        reference_rbf_output,
        rbf_module(d_ij / 10).unsqueeze(1),
        atol=1e-5,
    )  # NOTE: there is a shape mismatch between the two outputs


def test_compare_forward():
    # ---------------------------------------- #
    # test the implementation of the representation part of the PaiNN model
    # ---------------------------------------- #
    from modelforge.potential.schnet import SchNet

    from modelforge.tests.test_models import load_configs

    # load default parameters
    config = load_configs(f"schnet", "qm9")

    # override default parameters
    config["potential"]["core_parameter"]["number_of_atom_features"] = 12
    config["potential"]["core_parameter"]["number_of_radial_basis_functions"] = 5
    config["potential"]["core_parameter"]["number_of_filters"] = 12

    torch.manual_seed(1234)

    # initialize model
    schnet = SchNet(
        **config["potential"]["core_parameter"],
        postprocessing_parameter=config["potential"]["postprocessing_parameter"],
    ).double()

    # ------------------------------------ #
    # reference values
    # generated with schnetpack2.0

    # ------------------------------------ #
    # set up the input for the spk Schnet model
    input = setup_single_methane_input()
    spk_input = input["spk_methane_input"]
    model_input = input["modelforge_methane_input"]

    schnet.input_preparation._input_checks(model_input)

    pairlist_output = schnet.input_preparation.prepare_inputs(model_input)
    prepared_input = schnet.core_module._model_specific_input_preparation(
        model_input, pairlist_output
    )

    # ---------------------------------------- #
    # test neighborlist and distance
    # ---------------------------------------- #
    assert torch.allclose(spk_input["_Rij"] / 10, prepared_input.r_ij, atol=1e-4)
    assert torch.allclose(spk_input["_idx_i"], prepared_input.pair_indices[0])
    assert torch.allclose(spk_input["_idx_j"], prepared_input.pair_indices[1])

    # ---------------------------------------- #
    # test radial symmetry function
    # ---------------------------------------- #
    r_ij = spk_input["_Rij"]
    d_ij = torch.norm(r_ij, dim=1, keepdim=True)

    reference_phi_ij = torch.tensor(
        [
            [0.6828, 0.9920, 0.5302, 0.1043, 0.0075],
            [0.6828, 0.9920, 0.5302, 0.1043, 0.0075],
            [0.6828, 0.9920, 0.5302, 0.1043, 0.0075],
            [0.6828, 0.9920, 0.5302, 0.1043, 0.0075],
            [0.6828, 0.9920, 0.5302, 0.1043, 0.0075],
            [0.3615, 0.9131, 0.8484, 0.2900, 0.0365],
            [0.3615, 0.9130, 0.8484, 0.2900, 0.0365],
            [0.3615, 0.9130, 0.8484, 0.2900, 0.0365],
            [0.6828, 0.9920, 0.5302, 0.1043, 0.0075],
            [0.3615, 0.9131, 0.8484, 0.2900, 0.0365],
            [0.3615, 0.9131, 0.8484, 0.2900, 0.0365],
            [0.3615, 0.9131, 0.8484, 0.2900, 0.0365],
            [0.6828, 0.9920, 0.5302, 0.1043, 0.0075],
            [0.3615, 0.9130, 0.8484, 0.2900, 0.0365],
            [0.3615, 0.9131, 0.8484, 0.2900, 0.0365],
            [0.3615, 0.9131, 0.8484, 0.2900, 0.0365],
            [0.6828, 0.9920, 0.5302, 0.1043, 0.0075],
            [0.3615, 0.9130, 0.8484, 0.2900, 0.0365],
            [0.3615, 0.9131, 0.8484, 0.2900, 0.0365],
            [0.3615, 0.9131, 0.8484, 0.2900, 0.0365],
        ],
        dtype=torch.float64,
    )
    calculated_phi_ij = (
        schnet.core_module.schnet_representation_module.radial_symmetry_function_module(
            d_ij / 10
        )
    )  # NOTE: converting to nm

    assert torch.allclose(reference_phi_ij.squeeze(1), calculated_phi_ij, atol=1e-3)
    # ---------------------------------------- #
    # test cutoff
    # ---------------------------------------- #
    reference_fcut = torch.tensor(
        [
            [0.8869],
            [0.8869],
            [0.8869],
            [0.8869],
            [0.8869],
            [0.7177],
            [0.7177],
            [0.7177],
            [0.8869],
            [0.7177],
            [0.7177],
            [0.7177],
            [0.8869],
            [0.7177],
            [0.7177],
            [0.7177],
            [0.8869],
            [0.7177],
            [0.7177],
            [0.7177],
        ],
        dtype=torch.float64,
    )
    calculated_fcut = schnet.core_module.schnet_representation_module.cutoff_module(
        d_ij / 10
    )  # NOTE: converting to nm
    assert torch.allclose(reference_fcut, calculated_fcut, atol=1e-4)

    # ---------------------------------------- #
    # test forward pass
    # ---------------------------------------- #
    # reset
    torch.manual_seed(1234)
    for i in range(3):
        schnet.core_module.interaction_modules[i].intput_to_feature.reset_parameters()
        for j in range(2):
            schnet.core_module.interaction_modules[i].feature_to_output[
                j
            ].reset_parameters()
            schnet.core_module.interaction_modules[i].filter_network[
                j
            ].reset_parameters()

    calculated_results = schnet.core_module.forward(model_input, pairlist_output)
    reference_results = load_precalculated_schnet_results()
    assert (
        reference_results["scalar_representation"].shape
        == calculated_results["scalar_representation"].shape
    )

    scalar_spk = reference_results["scalar_representation"]
    scalar_mf = calculated_results["scalar_representation"]
    assert torch.allclose(scalar_spk, scalar_mf, atol=1e-4)<|MERGE_RESOLUTION|>--- conflicted
+++ resolved
@@ -56,11 +56,7 @@
 
 
 def test_compare_representation():
-<<<<<<< HEAD
-    # compare schnetpack RadialBasisFunction with modelforge RadialBasisFunction
-=======
     # compare schnetpack RadialSymmetryFunction with modelforge RadialSymmetryFunction
->>>>>>> 0aebaf36
     from modelforge.potential.utils import SchnetRadialBasisFunction
     from openff.units import unit
 

--- conflicted
+++ resolved
@@ -120,7 +120,6 @@
     # Add assertion to check the shape of the output
     assert y.shape == (dim_of_x, n_rbf)
 
-<<<<<<< HEAD
 def test_scatter_softmax():
     from modelforge.potential.utils import scatter_softmax
 
@@ -130,7 +129,6 @@
     correct_out = torch.tensor([[0.4750208259, 0.5249791741, 0.4697868228, 0.5302131772, 1.0000000000],
         [0.4598240554, 0.5401759744, 0.4514355958, 0.5485643744, 1.0000000000]])
     assert(torch.allclose(util_out, correct_out))
-=======
 
 def test_sliced_embedding():
     """
@@ -158,4 +156,4 @@
 
     assert sliced_output.shape == (5, embedding_dim)
     assert normal_output.shape == (5, 1, embedding_dim)
->>>>>>> c2dbf187
+    
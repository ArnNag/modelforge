--- conflicted
+++ resolved
@@ -18,7 +18,7 @@
 
 
 @dataclass
-class SAKENeuralNetworkData:
+class SAKENeuralNetworkInput:
     """
     A dataclass designed to structure the inputs for SAKE neural network potentials, ensuring
     an efficient and structured representation of atomic systems for energy computation and
@@ -48,7 +48,7 @@
 
     Examples
     --------
-    >>> sake_input = SAKENeuralNetworkData(
+    >>> sake_input = SAKENeuralNetworkInput(
     ...     atomic_numbers=torch.tensor([1, 6, 6, 8]),
     ...     positions=torch.tensor([[0.0, 0.0, 0.0], [0.0, 0.0, 1.0], [0.0, 1.0, 0.0], [1.0, 0.0, 0.0]]),
     ...     atomic_subsystem_indices=torch.tensor([0, 0, 0, 0]),
@@ -122,7 +122,7 @@
 
     def _model_specific_input_preparation(
         self, data: "NNPInput", pairlist_output: "PairListOutputs"
-    ) -> SAKENeuralNetworkData:
+    ) -> SAKENeuralNetworkInput:
         # Perform atomic embedding
 
         number_of_atoms = data.atomic_numbers.shape[0]
@@ -133,7 +133,7 @@
             )
         )
 
-        nnp_input = SAKENeuralNetworkData(
+        nnp_input = SAKENeuralNetworkInput(
             pair_indices=pairlist_output.pair_indices,
             number_of_atoms=number_of_atoms,
             positions=data.positions.to(self.embedding.weight.dtype),
@@ -144,17 +144,13 @@
 
         return nnp_input
 
-<<<<<<< HEAD
-    def _forward(self, data: SAKENeuralNetworkData):
-=======
     def compute_properties(self, data: SAKENeuralNetworkInput):
->>>>>>> d08c9c64
         """
         Compute atomic representations/embeddings.
 
         Parameters
         ----------
-        data: SAKENeuralNetworkData
+        data: SAKENeuralNetworkInput
             Dataclass containing atomic properties, embeddings, and pairlist.
 
         Returns

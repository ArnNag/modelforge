"""
TensorNet network for molecular potential learning.
"""

from typing import Dict, Optional, Tuple, Type

import torch
from openff.units import unit
from torch import nn

from modelforge.potential.utils import (
    CosineAttenuationFunction,
    NNPInputTuple,
    TensorNetRadialBasisFunction,
)

from .models import PairlistData


def vector_to_skewtensor(r_ij_norm: torch.Tensor) -> torch.Tensor:
    """
    Creates a skew-symmetric tensor (A) from a vector
    (equation 3 in TensorNet paper).

    Parameters
    ----------
    r_ij_norm : torch.Tensor
        Normalized displacement vectors of given atom pairs.

    Returns
    -------
    torch.Tensor
        Matrix A from equation 3 in TensorNet paper.
    """

    zero = torch.zeros_like(r_ij_norm[:, 0])
    out = torch.stack(
        (
            zero,
            -r_ij_norm[:, 2],
            r_ij_norm[:, 1],
            r_ij_norm[:, 2],
            zero,
            -r_ij_norm[:, 0],
            -r_ij_norm[:, 1],
            r_ij_norm[:, 0],
            zero,
        ),
        dim=-1,
    ).view(-1, 3, 3)

    return out


def vector_to_symtensor(r_ij_norm: torch.Tensor) -> torch.Tensor:
    """
    Creates a symmetric traceless tensor (S) from the outer product of a vector
    with itself (equation 3 in TensorNet paper).

    Parameters
    ----------
    r_ij_norm : torch.Tensor
        Normalized displacement vectors of given atom pairs.

    Returns
    -------
    torch.Tensor
        Matrix S from equation 3 in TensorNet paper.
    """

    r_ij_norm = r_ij_norm.unsqueeze(-1) * r_ij_norm.unsqueeze(-2)
    I = torch.eye(3, device=r_ij_norm.device, dtype=r_ij_norm.dtype) * (
        r_ij_norm.diagonal(dim1=-2, dim2=-1).mean(-1, keepdim=True)
    ).unsqueeze(-1)
    S = 0.5 * (r_ij_norm + r_ij_norm.transpose(-1, -2)) - I
    return S


def decompose_tensor(
    tensor: torch.Tensor,
) -> Tuple[torch.Tensor, torch.Tensor, torch.Tensor]:
    """
    Full tensor decomposition into irreducible components
    (X=I+A+S, equation 2 and 3 in TensorNet paper).

    Parameters
    ----------
    tensor : torch.Tensor
        X tensor that specifies pair-wise features of the atomic system,
        initialized with I+A+S, and is updated along interaction layers.

    Returns
    -------
    Tuple[torch.Tensor, torch.Tensor, torch.Tensor]
        Decomposed tensors, I, A, and S from tensor feature X.
    """

    diag_mean = tensor.diagonal(offset=0, dim1=-1, dim2=-2).mean(-1)
    I = diag_mean[..., None, None] * torch.eye(
        3, 3, device=tensor.device, dtype=tensor.dtype
    )
    A = 0.5 * (tensor - tensor.transpose(-2, -1))
    S = 0.5 * (tensor + tensor.transpose(-2, -1)) - I

    return I, A, S


def tensor_norm(tensor: torch.Tensor) -> torch.Tensor:
    """
    Compute Frobenius norm
    (mentioned at the end of section 3.1 in TensorNet paper).

    Parameters
    ----------
    tensor : torch.Tensor
        X tensor that specifies pair-wise features of the atomic system,
        initialized with I+A+S, and is updated along interaction layers.

    Returns
    -------
    torch.Tensor
        Normalized tensor X.
    """
    # Note: the Frobenius norm is actually the square root of the sum of squares, so assert torch.allclose(torch.norm(tensor, p="fro", dim=(-2, -1))**2, (tensor**2).sum((-2, -1)) == True
    return (tensor**2).sum((-2, -1))


def tensor_message_passing(
    pair_indices: torch.Tensor,
    radial_feature_vector: torch.Tensor,
    tensor: torch.Tensor,
    tensor_shape: Tuple[int, int, int, int],
) -> torch.Tensor:
    """
    Helper function to calculate message passing tensor M
    ("Interaction and node update", section 3.2 in TensorNet paper).
    Tensor I, A, and S are parsed separately into this helper function.

    Parameters
    ----------
    pair_indices : torch.Tensor
        A pair-wise index tensor specifying the corresponding atomic pairs.
    radial_feature_vector : torch.Tensor
        Radial feature vector calculated through TensorNetRadialBasisFunction.
    tensor : torch.Tensor
        A pair-wise feature tensor decomposed term (I, A, or S).
    number_of_atoms : int
        Number of atoms in the system.

    Returns
    -------
    torch.Tensor
        A Message tensor calculated from I, A, or S.
    """

    # Compute the message for each pair
    msg = radial_feature_vector * tensor.index_select(0, pair_indices[1])
    # Pre-allocate tensor for the aggregated messages
    tensor_m = torch.zeros(tensor_shape, device=tensor.device, dtype=tensor.dtype)
    # Aggregate the messages, using in-place addition to avoid unnecessary copies
    tensor_m.index_add_(0, pair_indices[0], msg)
    return tensor_m


<<<<<<< HEAD
class TensorNetCore(torch.nn.Module):
=======
@dataclass
class TensorNetNeuralNetworkData(NeuralNetworkData):
    pass


class TensorNet(BaseNetwork):
    """
    TensorNet network for molecular potential learning.

    Ref: Guillem Simeon, Gianni De Fabritiis:
    TensorNet: Cartesian Tensor Representations for Efficient Learning of
    Molecular Potentials.

    Parameters
    ----------
    number_of_per_atom_features : int
        Number of features per atom.
    number_of_interaction_layers : int
        Number of interaction layers.
    number_of_radial_basis_functions : int
        Number of radial basis functions.
    maximum_interaction_radius : unit.Quantity
        Maximum interaction radius.
    minimum_interaction_radius : unit.Quantity
        Minimum interaction radius.
    maximum_atomic_number : int
        Maximum atomic number in the dataset.
    equivariance_invariance_group : str
        Equivariance invariance group, either "O(3)" or "SO(3)".
    activation_function_parameter : Dict
        Dict that contains keys: activation_function_name [str], activation_function_arguments [Dict],
        and callable activation_function [Type[torch.nn.Module]].
    postprocessing_parameter : Dict[str, Dict[str, bool]]
        Postprocessing parameters.
    dataset_statistic : Optional[Dict[str, float]]
        Dataset statistics.
    potential_seed : Optional[int], optional
        Seed for the random number generator, default None.
    """

>>>>>>> f842c836
    def __init__(
        self,
        number_of_per_atom_features: int,
        number_of_interaction_layers: int,
        number_of_radial_basis_functions: int,
<<<<<<< HEAD
        maximum_interaction_radius: float,
        minimum_interaction_radius: float,
        highest_atomic_number: int,
=======
        maximum_interaction_radius: unit.Quantity,
        minimum_interaction_radius: unit.Quantity,
        maximum_atomic_number: int,
>>>>>>> f842c836
        equivariance_invariance_group: str,
        activation_function_parameter: Dict,
        potential_seed: int = -1,
        trainable_centers_and_scale_factors: bool = False,
    ) -> None:
        super().__init__()
        activation_function = activation_function_parameter["activation_function"]

        if potential_seed != -1:
            torch.manual_seed(potential_seed)

<<<<<<< HEAD
=======
        self.core_module = TensorNetCore(
            number_of_per_atom_features=number_of_per_atom_features,
            number_of_interaction_layers=number_of_interaction_layers,
            number_of_radial_basis_functions=number_of_radial_basis_functions,
            maximum_interaction_radius=_convert_str_to_unit(maximum_interaction_radius),
            minimum_interaction_radius=_convert_str_to_unit(minimum_interaction_radius),
            trainable_centers_and_scale_factors=False,
            maximum_atomic_number=maximum_atomic_number,
            equivariance_invariance_group=equivariance_invariance_group,
            activation_function=activation_function,
        )


class TensorNetCore(CoreNetwork):
    """
    Core implementation of the TensorNet network.

    Parameters
    ----------
    number_of_per_atom_features : int
        Number of features per atom.
    number_of_interaction_layers : int
        Number of interaction layers.
    number_of_radial_basis_functions : int
        Number of radial basis functions.
    maximum_interaction_radius : unit.Quantity
        Maximum interaction radius.
    minimum_interaction_radius : unit.Quantity
        Minimum interaction radius.
    trainable_centers_and_scale_factors : bool
        If True, centers and scale factors are trainable.
    maximum_atomic_number : int
        Maximum atomic number in the dataset.
    equivariance_invariance_group : str
        Equivariance invariance group, either "O(3)" or "SO(3)".
    activation_function : Type[torch.nn.Module]
        Activation function to use.
    """

    def __init__(
        self,
        number_of_per_atom_features: int,
        number_of_interaction_layers: int,
        number_of_radial_basis_functions: int,
        maximum_interaction_radius: unit.Quantity,
        minimum_interaction_radius: unit.Quantity,
        trainable_centers_and_scale_factors: bool,
        maximum_atomic_number: int,
        equivariance_invariance_group: str,
        activation_function: Type[torch.nn.Module],
        seed: int = 0,
    ) -> None:
        super().__init__(activation_function)

        torch.manual_seed(seed)
>>>>>>> f842c836
        self.representation_module = TensorNetRepresentation(
            number_of_per_atom_features=number_of_per_atom_features,
            number_of_radial_basis_functions=number_of_radial_basis_functions,
            activation_function=activation_function,
            maximum_interaction_radius=maximum_interaction_radius,
            minimum_interaction_radius=minimum_interaction_radius,
            trainable_centers_and_scale_factors=trainable_centers_and_scale_factors,
            maximum_atomic_number=maximum_atomic_number,
        )
        self.interaction_modules = nn.ModuleList(
            [
                TensorNetInteraction(
                    number_of_per_atom_features=number_of_per_atom_features,
                    number_of_radial_basis_functions=number_of_radial_basis_functions,
                    activation_function=activation_function,
                    maximum_interaction_radius=maximum_interaction_radius,
                    equivariance_invariance_group=equivariance_invariance_group,
                )
                for _ in range(number_of_interaction_layers)
            ]
        )

        from modelforge.potential.utils import Dense

        self.readout = Dense(
            3 * number_of_per_atom_features,
            number_of_per_atom_features,
            activation_function=activation_function,
        )
        self.out_norm = nn.LayerNorm(3 * number_of_per_atom_features)

    def compute_properties(
        self, data: NNPInputTuple, pairlist_output: PairlistData
    ) -> Dict[str, torch.Tensor]:
        """
        Compute properties for the TensorNet model.

        Parameters
        ----------
        data : TensorNetNeuralNetworkData
            The input data for the model.

        Returns
        -------
        Dict[str, torch.Tensor]
            The calculated properties including per atom energy, per atom features, and atomic subsystem indices.
        """

        # generate initial embedding
        X, radial_feature_vector = self.representation_module(data, pairlist_output)

        # using interlevae and bincount to generate a total charge per molecule
        expanded_total_charge = torch.repeat_interleave(
            data.total_charge, data.atomic_subsystem_indices.bincount()
        )

        for layer in self.interaction_modules:
            X = layer(
                X,
                pairlist_output.pair_indices,
                pairlist_output.d_ij.squeeze(-1),
                radial_feature_vector.squeeze(1),
                expanded_total_charge,
            )

        I, A, S = decompose_tensor(X)
        per_atom_scalar_representation = torch.cat(
            (tensor_norm(I), tensor_norm(A), tensor_norm(S)),
            dim=-1,
        )
        per_atom_scalar_representation = self.out_norm(per_atom_scalar_representation)
        per_atom_scalar_representation = self.readout(per_atom_scalar_representation)

        return {
            "per_atom_energy": per_atom_scalar_representation.sum(dim=1),
            "per_atom_scalar_representation": per_atom_scalar_representation,
            "atomic_subsystem_indices": data.atomic_subsystem_indices,
        }

    def forward(
        self, data: NNPInputTuple, pairlist_output: PairlistData
    ) -> Dict[str, torch.Tensor]:
        """
        Implements the forward pass through the network.

        Parameters
        ----------
        data : NNPInput
            Contains input data for the batch obtained directly from the
            dataset, including atomic numbers, positions, and other relevant
            fields.
        pairlist_output : PairListOutputs
            Contains the indices for the selected pairs and their associated
            distances and displacement vectors.

        Returns
        -------
        Dict[str, torch.Tensor]
            The calculated per-atom properties and other properties from the
            forward pass.
        """
        # perform the forward pass implemented in the subclass
        outputs = self.compute_properties(data, pairlist_output)
        # add atomic numbers to the output
        outputs["atomic_numbers"] = data.atomic_numbers

        return outputs


class TensorNetRepresentation(torch.nn.Module):
    """
    TensorNet representation module for molecular systems.

    Parameters
    ----------
    number_of_per_atom_features : int
        Number of features per atom.
    number_of_radial_basis_functions : int
        Number of radial basis functions.
    activation_function : Type[nn.Module]
        Activation function class.
    maximum_interaction_radius : unit.Quantity
        Maximum interaction radius.
    minimum_interaction_radius : unit.Quantity
        Minimum interaction radius.
    trainable_centers_and_scale_factors : bool
        If True, centers and scale factors are trainable.
    maximum_atomic_number : int
        Maximum atomic number in the dataset.
    """

    def __init__(
        self,
        number_of_per_atom_features: int,
        number_of_radial_basis_functions: int,
        activation_function: Type[nn.Module],
        maximum_interaction_radius: float,
        minimum_interaction_radius: float,
        trainable_centers_and_scale_factors: bool,
        maximum_atomic_number: int,
    ):
        super().__init__()
        from modelforge.potential.utils import Dense

        self.number_of_per_atom_features = number_of_per_atom_features

        self.cutoff_module = CosineAttenuationFunction(maximum_interaction_radius)

        self.radial_symmetry_function = TensorNetRadialBasisFunction(
            number_of_radial_basis_functions=number_of_radial_basis_functions,
            max_distance=maximum_interaction_radius,
            min_distance=minimum_interaction_radius,
            alpha=(
                (maximum_interaction_radius - minimum_interaction_radius) / 5.0
            ),  # TensorNet uses angstrom
            trainable_centers_and_scale_factors=trainable_centers_and_scale_factors,
        )
        self.rsf_projections = nn.ModuleDict(
            {
                "I": nn.Linear(
                    number_of_radial_basis_functions, number_of_per_atom_features
                ),
                "A": nn.Linear(
                    number_of_radial_basis_functions, number_of_per_atom_features
                ),
                "S": nn.Linear(
                    number_of_radial_basis_functions, number_of_per_atom_features
                ),
            }
        )
        self.atomic_number_i_embedding_layer = nn.Embedding(
            maximum_atomic_number,
            number_of_per_atom_features,
        )
        self.atomic_number_ij_embedding_layer = nn.Linear(
            2 * number_of_per_atom_features,
            number_of_per_atom_features,
        )
        self.activation_function = activation_function
        # initialize linear layer for I, A and S
        self.linears_tensor = nn.ModuleList(
            [
                nn.Linear(
                    number_of_per_atom_features, number_of_per_atom_features, bias=False
                )
                for _ in range(3)
            ]
        )
        self.linears_scalar = nn.Sequential(
            *[
                Dense(
                    number_of_per_atom_features,
                    2 * number_of_per_atom_features,
                    bias=True,
                    activation_function=self.activation_function,
                ),
                Dense(
                    2 * number_of_per_atom_features,
                    3 * number_of_per_atom_features,
                    bias=True,
                    activation_function=self.activation_function,
                ),
            ]
        )
        self.batch_layer_normalization = nn.LayerNorm(number_of_per_atom_features)
        self.reset_parameters()

    def reset_parameters(self):
        """
        Initialize neural network parameters of the representation layer.
        """
        self.rsf_projections["I"].reset_parameters()
        self.rsf_projections["A"].reset_parameters()
        self.rsf_projections["S"].reset_parameters()
        self.atomic_number_i_embedding_layer.reset_parameters()
        self.atomic_number_ij_embedding_layer.reset_parameters()
        for linear in self.linears_tensor:
            linear.reset_parameters()
        for linear in self.linears_scalar:
            linear.reset_parameters()
        self.batch_layer_normalization.reset_parameters()

    def _get_atomic_number_message(
        self, atomic_number: torch.Tensor, pair_indices: torch.Tensor
    ) -> torch.Tensor:
        """
        Embedding layers for atom types of atom pairs
        (mentioned in equation 8 in TensorNet paper, not explicitly defined).
        This embedding consists of two steps:
        1. embed atom type of each atom into a vector
        2. the embedding of an atom pair is the linear combination of the
            embedding vector of these two atoms in the atom pair

        Parameters
        ----------
        atomic_number : torch.Tensor
            A tensor includes atomic numbers for every atom in the system.
        pair_indices : torch.Tensor
            A pair-wise index tensor specifying the corresponding atomic pairs.

        Returns
        -------
        torch.Tensor
            The embedding tensor for atomic numbers of atom pairs.
        """
        atomic_number_i_embedding = self.atomic_number_i_embedding_layer(atomic_number)
        pair_indices_flat = pair_indices.t().reshape(-1)

        atomic_number_ij_embedding = self.atomic_number_ij_embedding_layer(
            atomic_number_i_embedding[pair_indices_flat].view(
                -1, self.number_of_per_atom_features * 2
            )
        )[..., None, None]
        return atomic_number_ij_embedding

    def _get_tensor_messages(
        self,
        atomic_number_embedding: torch.Tensor,
        d_ij: torch.Tensor,
        r_ij_norm: torch.Tensor,
        radial_feature_vector: torch.Tensor,
    ) -> Tuple[torch.Tensor, torch.Tensor, torch.Tensor]:
        """
        Initialize pair-wise tensor representations of atoms
        (equation 8 in TensorNet paper).

        Parameters
        ----------
        atomic_number_embedding : torch.Tensor
            The embedding tensor for atomic numbers of atom pairs.
        d_ij : torch.Tensor
            Atomic pair-wise distances.
        r_ij_norm : torch.Tensor
            normalized displacement vectors, by dividing r_ij by d_ij
        radial_feature_vector : torch.Tensor
            Radial feature vector calculated through
            TensorNetRadialBasisFunction.

        Returns
        -------
        Tuple[torch.Tensor, torch.Tensor, torch.Tensor]
            The Iij, Aij, Sij terms in equation 8, before adding up since these
            three terms are treated separately.
        """

        C = self.cutoff_module(d_ij).reshape(-1, 1, 1, 1) * atomic_number_embedding
        eye = torch.eye(3, 3, device=r_ij_norm.device, dtype=r_ij_norm.dtype)[
            None, None, ...
        ]
        Iij = (
            self.rsf_projections["I"](radial_feature_vector).permute(0, 2, 1)[..., None]
            * C
            * eye
        )
        Aij = (
            self.rsf_projections["A"](radial_feature_vector).permute(0, 2, 1)[..., None]
            * C
            * vector_to_skewtensor(r_ij_norm)[..., None, :, :]
        )
        Sij = (
            self.rsf_projections["S"](radial_feature_vector).permute(0, 2, 1)[..., None]
            * C
            * vector_to_symtensor(r_ij_norm)[..., None, :, :]
        )
        return Iij, Aij, Sij

    def forward(self, data: NNPInputTuple, pairlist_output: PairlistData):
        """
        Compute the output of the representation layer
        (equation 10 in TensorNet paper).

        Parameters
        ----------
        data : TensorNetNeuralNetworkData
            The input data about the system to build the model.

        Returns
        -------
        Tuple[torch.Tensor, torch.Tensor]
            The first value is the X tensor as a representation of the system.
            The second value is the radial feature vector that is required
            by compute_properties of TensorNetCore.
        """
        atomic_number_embedding = self._get_atomic_number_message(
            data.atomic_numbers,
            pairlist_output.pair_indices,
        )
        r_ij_norm = pairlist_output.r_ij / pairlist_output.d_ij

        radial_feature_vector = self.radial_symmetry_function(
            pairlist_output.d_ij
        )  # in nanometer
        rcut_ij = self.cutoff_module(
            pairlist_output.d_ij
        )  # cutoff function applied twice
        radial_feature_vector = torch.mul(radial_feature_vector, rcut_ij).unsqueeze(1)

        Iij, Aij, Sij = self._get_tensor_messages(
            atomic_number_embedding,
            pairlist_output.d_ij,
            r_ij_norm,
            radial_feature_vector,
        )
        source = torch.zeros(
            data.atomic_numbers.shape[0],
            self.number_of_per_atom_features,
            3,
            3,
            device=data.atomic_numbers.device,
            dtype=Iij.dtype,
        )
        I = source.index_add(dim=0, index=pairlist_output.pair_indices[0], source=Iij)
        A = source.index_add(dim=0, index=pairlist_output.pair_indices[0], source=Aij)
        S = source.index_add(dim=0, index=pairlist_output.pair_indices[0], source=Sij)

        # equation 9 in TensorNet paper
        # batch normalization
        # NOTE: call init_norm differently
        nomalized_tensor_I_A_S = self.batch_layer_normalization(tensor_norm(I + A + S))

        nomalized_tensor_I_A_S = self.linears_scalar(nomalized_tensor_I_A_S).reshape(
            -1, self.number_of_per_atom_features, 3
        )

        # now equation 10
        # apply linear layers to I, A, S and return
        I = (
            self.linears_tensor[0](I.permute(0, 2, 3, 1)).permute(0, 3, 1, 2)
            * nomalized_tensor_I_A_S[..., 0, None, None]
        )
        A = (
            self.linears_tensor[1](A.permute(0, 2, 3, 1)).permute(0, 3, 1, 2)
            * nomalized_tensor_I_A_S[..., 1, None, None]
        )
        S = (
            self.linears_tensor[2](S.permute(0, 2, 3, 1)).permute(0, 3, 1, 2)
            * nomalized_tensor_I_A_S[..., 2, None, None]
        )
        X = I + A + S
        return X, radial_feature_vector


class TensorNetInteraction(torch.nn.Module):
    """
    TensorNet interaction module for message passing and updating atomic features.

    Parameters
    ----------
    number_of_per_atom_features : int
        Number of features per atom.
    number_of_radial_basis_functions : int
        Number of radial basis functions.
    activation_function : Type[nn.Module]
        Activation function class.
    maximum_interaction_radius : unit.Quantity
        Maximum interaction radius.
    equivariance_invariance_group : str
        Equivariance invariance group, either "O(3)" or "SO(3)".
    """

    def __init__(
        self,
        number_of_per_atom_features: int,
        number_of_radial_basis_functions: int,
        activation_function: Type[nn.Module],
        maximum_interaction_radius: unit.Quantity,
        equivariance_invariance_group: str,
    ):
        super().__init__()
        from modelforge.potential.utils import Dense

        self.number_of_per_atom_features = number_of_per_atom_features
        self.number_of_radial_basis_functions = number_of_radial_basis_functions
        self.activation_function = activation_function
        self.cutoff_module = CosineAttenuationFunction(maximum_interaction_radius)
        self.mlp_scalar = nn.Sequential(
            Dense(
                number_of_radial_basis_functions,
                number_of_per_atom_features,
                bias=True,
                activation_function=self.activation_function,
            ),
            Dense(
                number_of_per_atom_features,
                2 * number_of_per_atom_features,
                bias=True,
                activation_function=self.activation_function,
            ),
            Dense(
                2 * number_of_per_atom_features,
                3 * number_of_per_atom_features,
                bias=True,
                activation_function=self.activation_function,
            ),
        )

        self.linear_layer = nn.Sequential(
            *[
                Dense(
                    number_of_per_atom_features, number_of_per_atom_features, bias=False
                )
                for _ in range(6)
            ]
        )
        self.equivariance_invariance_group = equivariance_invariance_group
        self.reset_parameters()

    def reset_parameters(self):
        """
        Initialize neural network parameters of the interaction layer.
        """
        for linear in self.mlp_scalar:
            try:
                linear.reset_parameters()
            except AttributeError:
                pass
        for linear in self.linear_layer:
            try:
                linear.reset_parameters()
            except AttributeError:
                pass

    def forward(
        self,
        X: torch.Tensor,
        pair_indices: torch.Tensor,
        d_ij: torch.Tensor,
        radial_feature_vector: torch.Tensor,
        atomic_charges: torch.Tensor,
    ) -> torch.Tensor:
        """
        Compute the output of the interaction layer and update X tensor.
        ("Interaction and node update" from section 3.2 in TensorNet paper).
        X^(i) <- X^(i) + Delta X^(i)

        Parameters
        ----------
        X : torch.Tensor
            X tensor specifies pair-wise features of the atomic system.
        pair_indices : torch.Tensor
            A pair-wise index tensor specifying the corresponding atomic pairs.
        d_ij : torch.Tensor
            Atomic pair-wise distances.
        radial_feature_vector : torch.Tensor
            Radial feature vector calculated through
            TensorNetRadialBasisFunction.
        atomic_charges: torch.Tensor
            Total charge q is a molecule-wise property.
            We transform it into an atom-wise property,
            with all atoms belonging to the same molecule being assigned
            the same charge q (https://github.com/torchmd/torchmd-net/blob/6dea4b61e24de3e18921397866b7d9c5fd6b8bf1/torchmdnet/models/tensornet.py#L237)

        Returns
        -------
        torch.Tensor
            The updated X tensor.
        """

        # see equation 11
        C = self.cutoff_module(d_ij).view(-1, 1)

        # apply scalar MLP to radial feature vector and combine with cutoff
        radial_feature_vector = self.mlp_scalar(radial_feature_vector) * C

        radial_feature_vector = radial_feature_vector.view(
            radial_feature_vector.shape[0], self.number_of_per_atom_features, 3
        )
        X_shape = X.shape
        feature_shape = (X_shape[0], X_shape[1], X_shape[2], X_shape[3])

        X = X / (tensor_norm(X) + 1)[..., None, None]
        I, A, S = decompose_tensor(X)
        I = self.linear_layer[0](I.transpose(1, 3)).transpose(1, 3)
        A = self.linear_layer[1](A.transpose(1, 3)).transpose(1, 3)
        S = self.linear_layer[2](S.transpose(1, 3)).transpose(1, 3)

        Y = I + A + S

        Im = tensor_message_passing(
            pair_indices, radial_feature_vector[..., 0, None, None], I, feature_shape
        )
        Am = tensor_message_passing(
            pair_indices, radial_feature_vector[..., 1, None, None], A, feature_shape
        )
        Sm = tensor_message_passing(
            pair_indices, radial_feature_vector[..., 2, None, None], S, feature_shape
        )
        msg = Im + Am + Sm

        if self.equivariance_invariance_group == "O(3)":
            A = torch.matmul(msg, Y)
            B = torch.matmul(Y, msg)
            I, A, S = decompose_tensor(
                (1 + 0.1 * atomic_charges[..., None, None, None]) * (A + B)
            )

        if self.equivariance_invariance_group == "SO(3)":
            B = torch.matmul(Y, msg)
            I, A, S = decompose_tensor(2 * B)

        normp1 = (tensor_norm(I + A + S) + 1)[..., None, None]
        I, A, S = I / normp1, A / normp1, S / normp1
        I = self.linear_layer[3](I.permute(0, 2, 3, 1)).permute(0, 3, 1, 2)
        A = self.linear_layer[4](A.permute(0, 2, 3, 1)).permute(0, 3, 1, 2)
        S = self.linear_layer[5](S.permute(0, 2, 3, 1)).permute(0, 3, 1, 2)
        dX = I + A + S
        X = (
            X
            + dX
            + (1 + 0.1 * atomic_charges[..., None, None, None])
            * torch.matrix_power(dX, 2)
        )
        return X<|MERGE_RESOLUTION|>--- conflicted
+++ resolved
@@ -162,64 +162,15 @@
     return tensor_m
 
 
-<<<<<<< HEAD
 class TensorNetCore(torch.nn.Module):
-=======
-@dataclass
-class TensorNetNeuralNetworkData(NeuralNetworkData):
-    pass
-
-
-class TensorNet(BaseNetwork):
-    """
-    TensorNet network for molecular potential learning.
-
-    Ref: Guillem Simeon, Gianni De Fabritiis:
-    TensorNet: Cartesian Tensor Representations for Efficient Learning of
-    Molecular Potentials.
-
-    Parameters
-    ----------
-    number_of_per_atom_features : int
-        Number of features per atom.
-    number_of_interaction_layers : int
-        Number of interaction layers.
-    number_of_radial_basis_functions : int
-        Number of radial basis functions.
-    maximum_interaction_radius : unit.Quantity
-        Maximum interaction radius.
-    minimum_interaction_radius : unit.Quantity
-        Minimum interaction radius.
-    maximum_atomic_number : int
-        Maximum atomic number in the dataset.
-    equivariance_invariance_group : str
-        Equivariance invariance group, either "O(3)" or "SO(3)".
-    activation_function_parameter : Dict
-        Dict that contains keys: activation_function_name [str], activation_function_arguments [Dict],
-        and callable activation_function [Type[torch.nn.Module]].
-    postprocessing_parameter : Dict[str, Dict[str, bool]]
-        Postprocessing parameters.
-    dataset_statistic : Optional[Dict[str, float]]
-        Dataset statistics.
-    potential_seed : Optional[int], optional
-        Seed for the random number generator, default None.
-    """
-
->>>>>>> f842c836
     def __init__(
         self,
         number_of_per_atom_features: int,
         number_of_interaction_layers: int,
         number_of_radial_basis_functions: int,
-<<<<<<< HEAD
         maximum_interaction_radius: float,
         minimum_interaction_radius: float,
         highest_atomic_number: int,
-=======
-        maximum_interaction_radius: unit.Quantity,
-        minimum_interaction_radius: unit.Quantity,
-        maximum_atomic_number: int,
->>>>>>> f842c836
         equivariance_invariance_group: str,
         activation_function_parameter: Dict,
         potential_seed: int = -1,
@@ -231,64 +182,6 @@
         if potential_seed != -1:
             torch.manual_seed(potential_seed)
 
-<<<<<<< HEAD
-=======
-        self.core_module = TensorNetCore(
-            number_of_per_atom_features=number_of_per_atom_features,
-            number_of_interaction_layers=number_of_interaction_layers,
-            number_of_radial_basis_functions=number_of_radial_basis_functions,
-            maximum_interaction_radius=_convert_str_to_unit(maximum_interaction_radius),
-            minimum_interaction_radius=_convert_str_to_unit(minimum_interaction_radius),
-            trainable_centers_and_scale_factors=False,
-            maximum_atomic_number=maximum_atomic_number,
-            equivariance_invariance_group=equivariance_invariance_group,
-            activation_function=activation_function,
-        )
-
-
-class TensorNetCore(CoreNetwork):
-    """
-    Core implementation of the TensorNet network.
-
-    Parameters
-    ----------
-    number_of_per_atom_features : int
-        Number of features per atom.
-    number_of_interaction_layers : int
-        Number of interaction layers.
-    number_of_radial_basis_functions : int
-        Number of radial basis functions.
-    maximum_interaction_radius : unit.Quantity
-        Maximum interaction radius.
-    minimum_interaction_radius : unit.Quantity
-        Minimum interaction radius.
-    trainable_centers_and_scale_factors : bool
-        If True, centers and scale factors are trainable.
-    maximum_atomic_number : int
-        Maximum atomic number in the dataset.
-    equivariance_invariance_group : str
-        Equivariance invariance group, either "O(3)" or "SO(3)".
-    activation_function : Type[torch.nn.Module]
-        Activation function to use.
-    """
-
-    def __init__(
-        self,
-        number_of_per_atom_features: int,
-        number_of_interaction_layers: int,
-        number_of_radial_basis_functions: int,
-        maximum_interaction_radius: unit.Quantity,
-        minimum_interaction_radius: unit.Quantity,
-        trainable_centers_and_scale_factors: bool,
-        maximum_atomic_number: int,
-        equivariance_invariance_group: str,
-        activation_function: Type[torch.nn.Module],
-        seed: int = 0,
-    ) -> None:
-        super().__init__(activation_function)
-
-        torch.manual_seed(seed)
->>>>>>> f842c836
         self.representation_module = TensorNetRepresentation(
             number_of_per_atom_features=number_of_per_atom_features,
             number_of_radial_basis_functions=number_of_radial_basis_functions,

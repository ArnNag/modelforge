"""
Implementation of the PhysNet neural network potential.
"""

from dataclasses import dataclass, field
from typing import Dict, List, Optional, Type, Union

import torch
from loguru import logger as log
from openff.units import unit
from torch import nn

from modelforge.potential.utils import NeuralNetworkData, shared_config_prior
<<<<<<< HEAD
from modelforge.utils.units import _convert_str_to_unit

from .models import BaseNetwork, CoreNetwork, NNPInput, PairListOutputs
=======
from modelforge.utils.io import import_
from modelforge.utils.units import _convert_str_to_unit

from .models import BaseNetwork, CoreNetwork, NNPInput, PairListOutputs
from .utils import Dense
>>>>>>> f842c836


@dataclass
class PhysNetNeuralNetworkData(NeuralNetworkData):
    """
    A dataclass to structure the inputs for PhysNet-based neural network
    potentials, facilitating the efficient and structured representation of
    atomic systems for energy computation and property prediction within the
    PhysNet framework.

    Attributes
    ----------
    atomic_embedding : torch.Tensor
        A 2D tensor containing embeddings or features for each atom, derived
        from atomic numbers or other properties. Shape: [num_atoms,
        embedding_dim].
    f_ij : Optional[torch.Tensor]
        A tensor representing the radial basis function (RBF) expansion applied
        to distances between atom pairs, capturing the local chemical
        environment. Will be added after initialization. Shape: [num_pairs,
        num_rbf].
    """

    atomic_embedding: Optional[torch.Tensor] = field(default=None)
    f_ij: Optional[torch.Tensor] = field(default=None)


class PhysNetRepresentation(nn.Module):
    def __init__(
        self,
        maximum_interaction_radius: unit.Quantity,
        number_of_radial_basis_functions: int,
        featurization_config: Dict[str, Union[List[str], int]],
    ):
        """
        Representation module for the PhysNet potential, handling the generation
        of the radial basis functions (RBFs) with a cutoff and atom number embedding.

        Parameters
        ----------
        maximum_interaction_radius : openff.units.unit.Quantity
            The cutoff distance for interactions.
        number_of_radial_basis_functions : int
            Number of radial basis functions to use.
        featurization_config : Dict[str, Union[List[str], int]]
            Configuration for atomic feature generation.
        """

        super().__init__()

        # Initialize cutoff module
        from modelforge.potential import CosineAttenuationFunction
        from modelforge.potential.utils import FeaturizeInput
        from .utils import PhysNetRadialBasisFunction

        self.cutoff_module = CosineAttenuationFunction(maximum_interaction_radius)

        # Initialize radial symmetry function module
<<<<<<< HEAD
=======
        from modelforge.potential.utils import FeaturizeInput

        from .utils import PhysNetRadialBasisFunction

>>>>>>> f842c836
        self.featurize_input = FeaturizeInput(featurization_config)

        self.radial_symmetry_function_module = PhysNetRadialBasisFunction(
            number_of_radial_basis_functions=number_of_radial_basis_functions,
            max_distance=maximum_interaction_radius,
            dtype=torch.float32,
        )

    def forward(self, data: Type[PhysNetNeuralNetworkData]) -> Dict[str, torch.Tensor]:
        """
        Forward pass of the representation module.

        Parameters
        ----------
        data : PhysnetNeuralNetworkData
            pairwise distances between atoms, shape (n_pairs).

        Returns
        -------
        Dict[str, torch.Tensor]
            The radial basis function expansion applied to the input distances,
            shape (n_pairs, n_gaussians), after applying the cutoff function.
        """
        f_ij = self.radial_symmetry_function_module(data.d_ij).squeeze()
        return {
            "f_ij": f_ij,
            "f_ij_cutoff": self.cutoff_module(data.d_ij),
            "atomic_embedding": self.featurize_input(
                data
            ),  # add per-atom properties and embedding
        }


class PhysNetResidual(nn.Module):
    """
    Implements a preactivation residual block as described in Equation 4 of the
    PhysNet paper.

    The block refines atomic feature vectors by adding a residual component
    computed through two linear transformations and a non-linear activation
    function (Softplus). This setup enhances gradient flow and supports
    effective deep network training by employing a preactivation scheme.

    Parameters
    ----------
    input_dim : int
        Dimensionality of the input feature vector.
    output_dim : int
        Dimensionality of the output feature vector, which typically matches the
        input dimension.
    activation_function : Type[torch.nn.Module]
        The activation function to be used in the residual block.
    """

    def __init__(
        self,
        input_dim: int,
        output_dim: int,
        activation_function: Type[torch.nn.Module],
    ):
        super().__init__()
        # Initialize dense layers and residual connection

        self.dense = nn.Sequential(
            activation_function,
            Dense(input_dim, output_dim, activation_function),
            Dense(output_dim, output_dim),
        )

    def forward(self, x: torch.Tensor) -> torch.Tensor:
        """
        Forward pass of the ResidualBlock.

        Parameters
        ----------
        x : torch.Tensor
            Input tensor containing feature vectors of atoms.

        Returns
        -------
        torch.Tensor
            Output tensor after applying the residual block operations.
        """
        return x + self.dense(x)


class PhysNetInteractionModule(nn.Module):
    def __init__(
        self,
        number_of_per_atom_features: int,
        number_of_radial_basis_functions: int,
        number_of_interaction_residual: int,
        activation_function: Type[torch.nn.Module],
    ):
        """
        Module to compute interaction terms based on atomic distances and features.

        Parameters
        ----------
        number_of_per_atom_features : int
            Dimensionality of the atomic embeddings.
        number_of_radial_basis_functions : int
            Number of radial basis functions for the interaction.
        number_of_interaction_residual : int
            Number of residual blocks in the interaction module.
        activation_function : Type[torch.nn.Module]
            The activation function to be used in the interaction module.
        """

        super().__init__()
        from .utils import DenseWithCustomDist

        # Initialize activation function
        self.activation_function = activation_function

        # Initialize attention mask
        self.attention_mask = DenseWithCustomDist(
            number_of_radial_basis_functions,
            number_of_per_atom_features,
            bias=False,
            weight_init=torch.nn.init.zeros_,
        )

        # Initialize networks for processing atomic embeddings of i and j atoms
        self.interaction_i = Dense(
            number_of_per_atom_features,
            number_of_per_atom_features,
            activation_function=activation_function,
        )
        self.interaction_j = Dense(
            number_of_per_atom_features,
            number_of_per_atom_features,
            activation_function=activation_function,
        )

        # Initialize processing network
        self.process_v = Dense(number_of_per_atom_features, number_of_per_atom_features)

        # Initialize residual blocks
        self.residuals = nn.ModuleList(
            [
                PhysNetResidual(
                    input_dim=number_of_per_atom_features,
                    output_dim=number_of_per_atom_features,
                    activation_function=activation_function,
                )
                for _ in range(number_of_interaction_residual)
            ]
        )

        # Initialize gating and dropout
        self.gate = nn.Parameter(torch.ones(number_of_per_atom_features))
        self.dropout = nn.Dropout(p=0.05)

    def forward(self, data: PhysNetNeuralNetworkData) -> torch.Tensor:
        """
        Processes input tensors through the interaction module, applying
        Gaussian Logarithm Attention to modulate the influence of pairwise
        distances on the interaction features, followed by aggregation to update
        atomic embeddings.

        Parameters
        ----------
        data : PhysNetNeuralNetworkData
            Input data containing pair indices, distances, and atomic
            embeddings.

        Returns
        -------
        torch.Tensor
            Updated atomic feature representations incorporating interaction
            information.
        """

        # extract relevant variables
        idx_i, idx_j = data.pair_indices  # (nr_of_pairs, 2)
        f_ij = data.f_ij  # (nr_of_pairs, number_of_radial_basis_functions)

        # # Apply activation to atomic embeddings
        per_atom_embedding = self.activation_function(
            data.atomic_embedding
        )  # (nr_of_atoms_in_batch, number_of_per_atom_features)

        # calculate attention weights and transform to
        # input shape: (number_of_pairs, number_of_radial_basis_functions)
        # output shape: (number_of_pairs, number_of_per_atom_features)
        g = self.attention_mask(f_ij)

        # Calculate contribution of central atom i
        per_atom_updated_embedding = self.interaction_i(per_atom_embedding)

        # Calculate contribution of neighbor atom
        per_interaction_embededding_for_atom_j = (
            self.interaction_j(per_atom_embedding[idx_j]) * g
        )

        per_atom_updated_embedding.scatter_add_(
            0,
            idx_i.unsqueeze(-1).expand(
                -1, per_interaction_embededding_for_atom_j.shape[-1]
            ),
            per_interaction_embededding_for_atom_j,
        )

        # apply residual blocks
        for residual in self.residuals:
            per_atom_updated_embedding = residual(
                per_atom_updated_embedding
            )  # shape (nr_of_atoms_in_batch, number_of_radial_basis_functions)

        per_atom_updated_embedding = self.activation_function(
            per_atom_updated_embedding
        )

        per_atom_embedding = self.gate * per_atom_embedding + self.process_v(
            per_atom_updated_embedding
        )
        return per_atom_embedding


class PhysNetOutput(nn.Module):
    def __init__(
        self,
        number_of_per_atom_features: int,
        number_of_atomic_properties: int,
        number_of_residuals_in_output: int,
        activation_function: Type[torch.nn.Module],
    ):
        """
        Output module for the PhysNet model.

        Parameters
        ----------
        number_of_per_atom_features : int
            Dimensionality of the atomic embeddings.
        number_of_atomic_properties : int
            Number of atomic properties to predict.
        number_of_residuals_in_output : int
            Number of residual blocks in the output module.
        activation_function : Type[torch.nn.Module]
            The activation function to be used in the output module.
        """
        from .utils import DenseWithCustomDist

        super().__init__()
        # Initialize residual blocks
        self.residuals = nn.Sequential(
            *[
                PhysNetResidual(
                    number_of_per_atom_features,
                    number_of_per_atom_features,
                    activation_function,
                )
                for _ in range(number_of_residuals_in_output)
            ]
        )
        # Initialize output layer
        self.output = DenseWithCustomDist(
            number_of_per_atom_features,
            number_of_atomic_properties,
            weight_init=torch.nn.init.zeros_,
        )

    def forward(self, x: torch.Tensor) -> torch.Tensor:
        """
        Parameters
        ----------
        x : torch.Tensor
            Input tensor containing atomic feature vectors.

        Returns
        -------
        torch.Tensor
            Predicted atomic properties.
        """
        x = self.output(self.residuals(x))
        return x


class PhysNetModule(nn.Module):
    """
    Wrapper module that combines the PhysNetInteraction, PhysNetResidual, and PhysNetOutput classes into a single module.

    Parameters
    ----------
    number_of_per_atom_features : int
        Dimensionality of the atomic embeddings.
    number_of_radial_basis_functions : int
        Number of radial basis functions for the interaction.
    number_of_interaction_residual : int
        Number of residual blocks in the interaction module.
    activation_function : Type[torch.nn.Module]
        The activation function to be used in the modules.
    """

    def __init__(
        self,
        number_of_per_atom_features: int,
        number_of_radial_basis_functions: int,
        number_of_interaction_residual: int,
        number_of_residuals_in_output: int,
        number_of_atomic_properties: int,
        activation_function: Type[torch.nn.Module],
    ):

        super().__init__()

        # Initialize interaction module
        self.interaction = PhysNetInteractionModule(
            number_of_per_atom_features=number_of_per_atom_features,
            number_of_radial_basis_functions=number_of_radial_basis_functions,
            number_of_interaction_residual=number_of_interaction_residual,
            activation_function=activation_function,
        )
        # Initialize output module
        self.output = PhysNetOutput(
            number_of_per_atom_features=number_of_per_atom_features,
            number_of_atomic_properties=number_of_atomic_properties,
            number_of_residuals_in_output=number_of_residuals_in_output,
            activation_function=activation_function,
        )

    def forward(self, data: PhysNetNeuralNetworkData) -> Dict[str, torch.Tensor]:
        """
        Forward pass for the PhysNet module.

        Parameters
        ----------
        data : PhysNetNeuralNetworkData
            Input data containing atomic features and pairwise information.

        Returns
        -------
        Dict[str, torch.Tensor]
            Dictionary containing predictions and updated embeddings.
        """

        # calculate the interaction
        updated_embedding = self.interaction(data)

        # calculate the module output
        prediction = self.output(updated_embedding)
        return {
            "prediction": prediction,
            "updated_embedding": updated_embedding,  # input for next module
        }


class PhysNetCore(CoreNetwork):
    """
    Core network class for the PhysNet neural network potential.

    Parameters
    ----------
    featurization_config : Dict[str, Union[List[str], int]]
        Configuration for atomic feature generation.
    maximum_interaction_radius : openff.units.unit.Quantity
        The cutoff distance for interactions.
    number_of_radial_basis_functions : int
        Number of radial basis functions.
    number_of_interaction_residual : int
        Number of interaction residual blocks.
    number_of_modules : int
        Number of PhysNet modules.
    activation_function : Type[torch.nn.Module]
        The activation function to use.
    """

    def __init__(
        self,
        featurization_config: Dict[str, Union[List[str], int]],
        maximum_interaction_radius: unit.Quantity,
        number_of_radial_basis_functions: int,
        number_of_interaction_residual: int,
        number_of_modules: int,
        activation_function: Type[torch.nn.Module],
        predicted_properties: List[Dict[str, str]],
    ) -> None:

        log.debug("Initializing the PhysNet architecture.")
        super().__init__(activation_function)

        # featurize the atomic input
        number_of_per_atom_features = int(
            featurization_config["number_of_per_atom_features"]
        )
        maximum_atomic_number = int(featurization_config["maximum_atomic_number"])
        self.physnet_representation_module = PhysNetRepresentation(
            maximum_interaction_radius=maximum_interaction_radius,
            number_of_radial_basis_functions=number_of_radial_basis_functions,
            featurization_config=featurization_config,
        )

        # initialize the PhysNetModule building blocks
        from torch.nn import ModuleList

        self.physnet_module = ModuleList(
            [
                PhysNetModule(
                    number_of_per_atom_features,
                    number_of_radial_basis_functions,
                    number_of_interaction_residual,
                    number_of_residuals_in_output=2,
                    number_of_atomic_properties=len(predicted_properties),
                    activation_function=self.activation_function,
                )
                for _ in range(number_of_modules)
            ]
        )

        # learnable shift and bias that is applied per-element to ech atomic energy
        self.atomic_scale = nn.Parameter(
            torch.ones(
                maximum_atomic_number,
                len(predicted_properties),
            )
        )
        self.atomic_shift = nn.Parameter(
            torch.zeros(
                maximum_atomic_number,
                len(predicted_properties),
            )
        )

        self.predicted_properties = predicted_properties

    def _model_specific_input_preparation(
        self, data: NNPInput, pairlist_output: Dict[str, PairListOutputs]
    ) -> PhysNetNeuralNetworkData:
        """
        Prepare model-specific input data.

        Parameters
        ----------
        data : NNPInput
            Input data containing atomic information.
        pairlist_output : Dict[str, PairListOutputs]
            Output from the pairlist calculation.

        Returns
        -------
        PhysNetNeuralNetworkData
            Prepared input data for the PhysNet model.
        """
        number_of_atoms = data.atomic_numbers.shape[0]

        # Note, pairlist_output is a Dict where the key corresponds to the name of the cutoff parameter
        # e.g. "maximum_interaction_radius"

        pairlist_output = pairlist_output["maximum_interaction_radius"]

        nnp_input = PhysNetNeuralNetworkData(
            pair_indices=pairlist_output.pair_indices,
            d_ij=pairlist_output.d_ij,
            r_ij=pairlist_output.r_ij,
            f_ij=None,
            number_of_atoms=number_of_atoms,
            positions=data.positions,
            atomic_numbers=data.atomic_numbers,
            atomic_subsystem_indices=data.atomic_subsystem_indices,
            total_charge=data.total_charge,
        )

        return nnp_input

    def aggregate_results(
        self,
        per_atom_property_prediction: torch.Tensor,
        data: Type[PhysNetNeuralNetworkData],
    ) -> Dict[str, torch.Tensor]:

        # all predictions are shifted and scaled by atomic number
        prediction_i_shifted_scaled = (
            self.atomic_shift[data.atomic_numbers]
            + per_atom_property_prediction * self.atomic_scale[data.atomic_numbers]
        )  # NOTE: is this appropriate for patrial charges?

        # initialize the results dictionary
        results = {
            "per_atom_scalar_representation": per_atom_property_prediction,
            "atomic_subsystem_indices": data.atomic_subsystem_indices,
        }

        # add user requested properties
        for index, property in enumerate(self.predicted_properties):
            results[property["name"]] = prediction_i_shifted_scaled[
                :, index
            ].contiguous()
        return results

    def compute_properties(
        self, data: PhysNetNeuralNetworkData
    ) -> Dict[str, torch.Tensor]:
        """
        Compute properties for a given input batch.

        Parameters
        ----------
        data : PhysNetNeuralNetworkData
            Input data containing atomic features and pairwise information.

        Returns
        -------
        Dict[str, torch.Tensor]
            Calculated properties including per-atom energies.
        """

        # Computed representation
        representation = self.physnet_representation_module(data)
        nr_of_atoms_in_batch = data.number_of_atoms

        data.atomic_embedding = representation["atomic_embedding"]
        data.f_ij = torch.mul(representation["f_ij"], representation["f_ij_cutoff"])

        #         d_i, ..., d_N
        #
        #             │
        #             V
        #        ┌────────────┐
        #        │    RBF     │
        #        └────────────┘

        # see https://doi.org/10.1021/acs.jctc.9b00181
        # in the following we are implementing the calculations analoguous
        # to the modules outlined in Figure 1

        # NOTE: both embedding and f_ij (the output of the Radial Symmetry
        # Function) are stored in `inputs` inputs are the embedding vectors and
        # f_ij the embedding vector will get updated in each pass through the
        # modules

        #             ┌────────────┐         ┌────────────┐
        #             │ embedding  │         │    RBF     │
        #             └────────────┘         └────────────┘
        #                        |                   │
        #                       ┌───────────────┐    │
        #                 | <-- |   module 1    │ <--│
        #                 |     └────────────---┘    │
        #                 |            |             │
        #  E_1, ..., E_N (+)           V             │
        #                 |     ┌───────────────┐    │
        #                 | <-- |   module 2    │ <--│
        #                       └────────────---┘

        # the per atom predictions are accumulated in
        # per_atom_property_prediction
        per_atom_property_prediction = torch.zeros(
            (nr_of_atoms_in_batch, 2),
            device=data.d_ij.device,
        )

        for module in self.physnet_module:
            output_of_module = module(data)
            # accumulate output for atomic properties
            per_atom_property_prediction = (
                per_atom_property_prediction + output_of_module["prediction"]
            )
            # update embedding for next module
            data.atomic_embedding = output_of_module["updated_embedding"]

<<<<<<< HEAD
        return self.aggregate_results(per_atom_property_prediction, data)
=======
        prediction_i_shifted_scaled = (
            self.atomic_shift[data.atomic_numbers]
            + prediction_i * self.atomic_scale[data.atomic_numbers]
        )

        # sum over atom features
        E_i = prediction_i_shifted_scaled[:, 0]  # shape(nr_of_atoms, 1)
        q_i = prediction_i_shifted_scaled[:, 1]  # shape(nr_of_atoms, 1)

        return {
            "per_atom_energy": E_i.contiguous(),  # reshape memory mapping for JAX/dlpack
            "per_atom_charge": q_i.contiguous(),
            "atomic_subsystem_indices": data.atomic_subsystem_indices,
            "atomic_numbers": data.atomic_numbers,
        }
>>>>>>> f842c836


class PhysNet(BaseNetwork):
    """
    Implementation of the PhysNet neural network potential.

    Parameters
    ----------
    featurization : Dict[str, Union[List[str], int]]
        Configuration for atomic feature generation.
    maximum_interaction_radius : Union[unit.Quantity, str]
        The cutoff distance for interactions.
    number_of_radial_basis_functions : int
        Number of radial basis functions.
    number_of_interaction_residual : int
        Number of interaction residual blocks.
    number_of_modules : int
        Number of PhysNet modules.
    activation_function_parameter : Dict
        Dict that contains keys: activation_function_name [str], activation_function_arguments [Dict],
        and activation_function [Type[torch.nn.Module]].
    postprocessing_parameter : Dict[str, Dict[str, bool]]
        Configuration for postprocessing parameters.
    dataset_statistic : Optional[Dict[str, float]], optional
        Statistics of the dataset, by default None.
    potential_seed : Optional[int], optional
        Seed for the random number generator, default None.
    """

    def __init__(
        self,
        featurization: Dict[str, Union[List[str], int]],
        maximum_interaction_radius: Union[unit.Quantity, str],
        number_of_radial_basis_functions: int,
        number_of_interaction_residual: int,
        number_of_modules: int,
        activation_function_parameter: Dict,
        postprocessing_parameter: Dict[str, Dict[str, bool]],
        predicted_properties: List[Dict[str, str]],
        dataset_statistic: Optional[Dict[str, float]] = None,
        potential_seed: Optional[int] = None,
    ) -> None:

        self.only_unique_pairs = False  # NOTE: for pairlist
        super().__init__(
            dataset_statistic=dataset_statistic,
            postprocessing_parameter=postprocessing_parameter,
            maximum_interaction_radius=_convert_str_to_unit(maximum_interaction_radius),
            potential_seed=potential_seed,
        )
        activation_function = activation_function_parameter["activation_function"]

        self.core_module = PhysNetCore(
            featurization_config=featurization,
            maximum_interaction_radius=_convert_str_to_unit(maximum_interaction_radius),
            number_of_radial_basis_functions=number_of_radial_basis_functions,
            number_of_interaction_residual=number_of_interaction_residual,
            number_of_modules=number_of_modules,
            activation_function=activation_function,
            predicted_properties=predicted_properties,
        )

    def _config_prior(self):
        """
        Configure the hyperparameter prior distribution for the PhysNet model.

        Returns
        -------
        dict
            The hyperparameter prior distribution.
        """
        log.info("Configuring PhysNet model hyperparameter prior distribution")

        from ray import tune

        prior = {
            "number_of_per_atom_features": tune.randint(2, 256),
            "number_of_modules": tune.randint(2, 8),
            "number_of_interaction_residual": tune.randint(2, 5),
            "cutoff": tune.uniform(5, 10),
            "number_of_radial_basis_functions": tune.randint(8, 32),
        }
        prior.update(shared_config_prior())
        return prior<|MERGE_RESOLUTION|>--- conflicted
+++ resolved
@@ -11,17 +11,14 @@
 from torch import nn
 
 from modelforge.potential.utils import NeuralNetworkData, shared_config_prior
-<<<<<<< HEAD
 from modelforge.utils.units import _convert_str_to_unit
 
 from .models import BaseNetwork, CoreNetwork, NNPInput, PairListOutputs
-=======
 from modelforge.utils.io import import_
 from modelforge.utils.units import _convert_str_to_unit
 
 from .models import BaseNetwork, CoreNetwork, NNPInput, PairListOutputs
 from .utils import Dense
->>>>>>> f842c836
 
 
 @dataclass
@@ -80,13 +77,10 @@
         self.cutoff_module = CosineAttenuationFunction(maximum_interaction_radius)
 
         # Initialize radial symmetry function module
-<<<<<<< HEAD
-=======
         from modelforge.potential.utils import FeaturizeInput
 
         from .utils import PhysNetRadialBasisFunction
 
->>>>>>> f842c836
         self.featurize_input = FeaturizeInput(featurization_config)
 
         self.radial_symmetry_function_module = PhysNetRadialBasisFunction(
@@ -647,25 +641,7 @@
             # update embedding for next module
             data.atomic_embedding = output_of_module["updated_embedding"]
 
-<<<<<<< HEAD
         return self.aggregate_results(per_atom_property_prediction, data)
-=======
-        prediction_i_shifted_scaled = (
-            self.atomic_shift[data.atomic_numbers]
-            + prediction_i * self.atomic_scale[data.atomic_numbers]
-        )
-
-        # sum over atom features
-        E_i = prediction_i_shifted_scaled[:, 0]  # shape(nr_of_atoms, 1)
-        q_i = prediction_i_shifted_scaled[:, 1]  # shape(nr_of_atoms, 1)
-
-        return {
-            "per_atom_energy": E_i.contiguous(),  # reshape memory mapping for JAX/dlpack
-            "per_atom_charge": q_i.contiguous(),
-            "atomic_subsystem_indices": data.atomic_subsystem_indices,
-            "atomic_numbers": data.atomic_numbers,
-        }
->>>>>>> f842c836
 
 
 class PhysNet(BaseNetwork):

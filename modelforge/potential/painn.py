--- conflicted
+++ resolved
@@ -135,11 +135,7 @@
         dir_ij = r_ij / d_ij
         f_ij, _ = _distance_to_radial_basis(d_ij, self.radial_basis_module)
 
-<<<<<<< HEAD
-        fcut = self.cutoff_module(d_ij) 
-=======
         fcut = self.cutoff_module(d_ij)
->>>>>>> 1c8eee94
 
         filters = self.filter_net(f_ij) * fcut[..., None]
         if self.share_filters:
@@ -301,11 +297,7 @@
         expanded_idx_i_dmu = idx_i.view(-1, 1, 1).expand_as(dmu)
         dmu = zeros.scatter_add(0, expanded_idx_i_dmu, dmu)
 
-<<<<<<< HEAD
-        q = q + dq 
-=======
         q = q + dq
->>>>>>> 1c8eee94
         mu = mu + dmu
 
         return q, mu

import math
from dataclasses import dataclass, field
from typing import Any, Callable, Optional, Tuple, NamedTuple, Type

import numpy as np
import torch
import torch.nn as nn
from loguru import logger as log
from openff.units import unit
from pint import Quantity
from typing import Union
from modelforge.dataset.dataset import NNPInput


@dataclass
class NeuralNetworkData:
    pair_indices: torch.Tensor
    d_ij: torch.Tensor
    r_ij: torch.Tensor
    atomic_numbers: torch.Tensor
    number_of_atoms: int
    positions: torch.Tensor
    atomic_subsystem_indices: torch.Tensor
    total_charge: torch.Tensor


import torch


@dataclass(frozen=False)
class Metadata:
    """
    A NamedTuple to structure the inputs for neural network potentials.

    Parameters
    ----------
    """

    E: torch.Tensor
    atomic_subsystem_counts: torch.Tensor
    atomic_subsystem_indices_referencing_dataset: torch.Tensor
    number_of_atoms: int
    F: torch.Tensor = torch.tensor([], dtype=torch.float32)

    def to(
        self, device: Optional[torch.device] = None, dtype: Optional[torch.dtype] = None
    ):
        """Move all tensors in this instance to the specified device."""
        if device:
            self.E = self.E.to(device)
            self.F = self.F.to(device)
            self.atomic_subsystem_counts = self.atomic_subsystem_counts.to(device)
            self.atomic_subsystem_indices_referencing_dataset = (
                self.atomic_subsystem_indices_referencing_dataset.to(device)
            )
        if dtype:
            self.E = self.E.to(dtype)
            self.F = self.F.to(dtype)
        return self


@dataclass
class BatchData:
    nnp_input: NNPInput
    metadata: Metadata

    def to(
        self,
        device: Optional[torch.device] = None,
        dtype: Optional[torch.dtype] = None,
    ):
        self.nnp_input = self.nnp_input.to(device=device, dtype=dtype)
        self.metadata = self.metadata.to(device=device, dtype=dtype)
        return self


def shared_config_prior():
    from modelforge.utils.io import import_

    tune = import_("ray").tune
    # from ray import tune

    return {
        "lr": tune.loguniform(1e-5, 1e-1),
        "weight_decay": tune.loguniform(1e-5, 1e-1),
        "batch_size": tune.choice([32, 64, 128, 256, 512]),
    }


def triple_by_molecule(
    atom_pairs: torch.Tensor,
) -> Tuple[torch.Tensor, torch.Tensor, torch.Tensor]:
    """Input: indices for pairs of atoms that are close to each other.
    each pair only appear once, i.e. only one of the pairs (1, 2) and
    (2, 1) exists.

    NOTE: this function is taken from https://github.com/aiqm/torchani/blob/17204c6dccf6210753bc8c0ca4c92278b60719c9/torchani/aev.py
            with little modifications.
    """

    def cumsum_from_zero(input_: torch.Tensor) -> torch.Tensor:
        cumsum = torch.zeros_like(input_)
        torch.cumsum(input_[:-1], dim=0, out=cumsum[1:])
        return cumsum

    # convert representation from pair to central-others
    ai1 = atom_pairs.view(-1)

    # Note, torch.sort doesn't guarantee stable sort by default.
    # This means that the order of rev_indices is not guaranteed when there are "ties"
    # (i.e., identical values in the input tensor).
    # Stable sort is more expensive and ultimately unnecessary, so we will not use it here,
    # but it does mean that vector-wise comparison of the outputs of this function may be
    # inconsistent for the same input, and thus tests must be designed accordingly.

    sorted_ai1, rev_indices = ai1.sort()

    # sort and compute unique key
    uniqued_central_atom_index, counts = torch.unique_consecutive(
        sorted_ai1, return_inverse=False, return_counts=True
    )

    # compute central_atom_index
    pair_sizes = torch.div(counts * (counts - 1), 2, rounding_mode="trunc")
    pair_indices = torch.repeat_interleave(pair_sizes)
    central_atom_index = uniqued_central_atom_index.index_select(0, pair_indices)

    # do local combinations within unique key, assuming sorted
    m = counts.max().item() if counts.numel() > 0 else 0
    n = pair_sizes.shape[0]
    intra_pair_indices = (
        torch.tril_indices(m, m, -1, device=ai1.device).unsqueeze(1).expand(-1, n, -1)
    )
    mask = (
        torch.arange(intra_pair_indices.shape[2], device=ai1.device)
        < pair_sizes.unsqueeze(1)
    ).flatten()
    sorted_local_index12 = intra_pair_indices.flatten(1, 2)[:, mask]
    sorted_local_index12 += cumsum_from_zero(counts).index_select(0, pair_indices)

    # unsort result from last part
    local_index12 = rev_indices[sorted_local_index12]

    # compute mapping between representation of central-other to pair
    n = atom_pairs.shape[1]
    sign12 = ((local_index12 < n).to(torch.int8) * 2) - 1
    return central_atom_index, local_index12 % n, sign12


class Embedding(nn.Module):
    def __init__(self, num_embeddings: int, embedding_dim: int):
        """
        Initialize the embedding module.

        Parameters
        ----------
        num_embeddings: int
        embedding_dim : int
            Dimensionality of the embedding.
        """
        super().__init__()
        self.embedding = nn.Embedding(num_embeddings, embedding_dim)

    @property
    def data(self):
        return self.embedding.weight.data

    @data.setter
    def data(self, data):
        self.embedding.weight.data = data

    @property
    def embedding_dim(self):
        """
        Get the dimensionality of the embedding.

        Returns
        -------
        int
            The dimensionality of the embedding.
        """
        return self.embedding.embedding_dim

    def forward(self, x: torch.Tensor) -> torch.Tensor:
        """
        Embeddes the pr3ovided 1D tensor using the embedding layer.

        Parameters
        ----------
        x : torch.Tensor
            1D tensor to be embedded.

        Returns
        -------
        torch.Tensor
            with shape (num_embeddings, embedding_dim)
        """

        return self.embedding(x)


import torch.nn.functional as F
from torch.nn.init import xavier_uniform_, zeros_


class Dense(nn.Linear):
    """
    Fully connected linear layer with activation function.

    Attributes
    ----------
    weight_init_distribution : Callable
        distribution used to initialize the weights.
    bias_init_distribution : Callable
        Distribution used to initialize the bias.

    Methods
    -------
    reset_parameters()
        Reset the weights and bias using the specified initialization distributions.
    forward(input)
        Forward pass of the layer.

    """

    def __init__(
        self,
        in_features: int,
        out_features: int,
        bias: bool = True,
        activation: Optional[
            Union[nn.Module, Callable[[torch.Tensor], torch.Tensor]]
        ] = None,
        weight_init: Callable = xavier_uniform_,
        bias_init: Callable = zeros_,
    ):
        """
        __init__ _summary_


        Parameters
        ----------
        in_features : int
            Number of input features.
        out_features : int
            Number of output features.
        bias : bool, optional
            If set to False, the layer will not learn an additive bias. Default is True.
        activation : nn.Module or Callable[[torch.Tensor], torch.Tensor], optional
            Activation function to be applied. Default is None, which applies the identity function and makes this a linear transformation.
        weight_init : Callable, optional
            Callable to initialize the weights. Default is xavier_uniform_.
        bias_init : Callable, optional
            Function to initialize the bias. Default is zeros_.
        """
        # NOTE: these two variables need to come before the initi
        self.weight_init_distribution = weight_init
        self.bias_init_distribution = bias_init

        super().__init__(
            in_features, out_features, bias
        )  # NOTE: the `reseet_paramters` method is called in the super class

        self.activation = activation or nn.Identity()

    def reset_parameters(self):
        """
        Reset the weights and bias using the specified initialization distributions.
        """
        self.weight_init_distribution(self.weight)
        if self.bias is not None:
            self.bias_init_distribution(self.bias)

    def forward(self, input: torch.Tensor):
        """
        Forward pass of the layer.

        Parameters
        ----------
        input : torch.Tensor
            Input tensor.

        Returns
        -------
        torch.Tensor
            Output tensor after applying the linear transformation and activation function.

        """
        y = F.linear(input, self.weight, self.bias)
        return self.activation(y)


from openff.units import unit


class CosineCutoff(nn.Module):
    def __init__(self, cutoff: unit.Quantity):
        """
        Behler-style cosine cutoff module.
        NOTE: The cutoff is converted to nanometer and the input MUST be in nanomter too.

        Parameters:
        ----------
        cutoff: unit.Quantity
            The cutoff distance.

        """
        super().__init__()
        cutoff = cutoff.to(unit.nanometer).m
        self.register_buffer("cutoff", torch.tensor([cutoff]))

    def forward(self, d_ij: torch.Tensor):
        """
        Compute the cosine cutoff for a distance tensor.
        NOTE: the cutoff function doesn't care about units as long as they are consisten,

        Parameters
        ----------
        d_ij : Tensor
            Pairwise distance tensor in nanometer. Shape: [n_pairs, 1]

        Returns
        -------
        Tensor
            Cosine cutoff tensor. Shape: [n_pairs, 1]
        """
        # Compute values of cutoff function
        input_cut = 0.5 * (
            torch.cos(d_ij * np.pi / self.cutoff) + 1.0
        )  # NOTE: ANI adds 0.5 instead of 1.
        # Remove contributions beyond the cutoff radius
        input_cut *= (d_ij < self.cutoff).float()
        return input_cut


class SpookyNetCutoff(nn.Module):
    """
    Implements Eq. 16 from
        Unke, O.T., Chmiela, S., Gastegger, M. et al. SpookyNet: Learning force fields with
        electronic degrees of freedom and nonlocal effects. Nat Commun 12, 7273 (2021).
    Adapted from https://github.com/OUnke/SpookyNet/blob/d57b1fc02c4f1304a9445b2b9aa55a906818dd1b/spookynet/functional.py#L19 # noqa
    """

    def __init__(self, cutoff: unit.Quantity):
        """

        Parameters:
        ----------
        cutoff: unit.Quantity
            The cutoff distance.

        """
        super().__init__()
        cutoff = cutoff.to(unit.nanometer).m
        self.register_buffer("cutoff", torch.tensor([cutoff]))

    def forward(self, d_ij: torch.Tensor):
        """
        Cutoff function that smoothly goes from f(r) = 1 to f(r) = 0 in the interval
        from r = 0 to r = cutoff. For r >= cutoff, f(r) = 0. This function has
        infinitely many smooth derivatives. Only positive r should be used as input.
        """
        zeros = torch.zeros_like(d_ij)
        r_ = torch.where(d_ij < self.cutoff, d_ij, zeros)  # prevent nan in backprop
        return torch.where(
            d_ij < self.cutoff,
            torch.exp(-(r_**2) / ((self.cutoff - r_) * (self.cutoff + r_))),
            zeros,
        )


from typing import Dict


class ShiftedSoftplus(nn.Module):
    def __init__(self):
        super().__init__()
        import math

        self.log_2 = math.log(2.0)

    def forward(self, x: torch.Tensor):
        """Compute shifted soft-plus activation function.

        y = \ln\left(1 + e^{-x}\right) - \ln(2)

        Parameters:
        -----------
        x:torch.Tensor
            input tensor

        Returns:
        -----------
        torch.Tensor: shifted soft-plus of input.

        """
        from torch.nn import functional

        return functional.softplus(x) - self.log_2


class AngularSymmetryFunction(nn.Module):
    """
    Initialize AngularSymmetryFunction module.

    """

    def __init__(
        self,
        max_distance: unit.Quantity,
        min_distance: unit.Quantity,
        number_of_gaussians_for_asf: int = 8,
        angle_sections: int = 4,
        trainable: bool = False,
        dtype: Optional[torch.dtype] = None,
    ) -> None:
        """
        Parameters
        ----
        number_of_gaussian: Number of gaussian functions to use for angular symmetry function.
        angular_cutoff: Cutoff distance for angular symmetry function.
        angular_start: Starting distance for angular symmetry function.
        ani_style: Whether to use ANI symmetry function style.
        """

        super().__init__()
        from loguru import logger as log

        self.number_of_gaussians_asf = number_of_gaussians_for_asf
        self.angular_cutoff = max_distance
        self.cosine_cutoff = CosineCutoff(self.angular_cutoff)
        _unitless_angular_cutoff = max_distance.to(unit.nanometer).m
        self.angular_start = min_distance
        _unitless_angular_start = min_distance.to(unit.nanometer).m

        # save constants
        EtaA = angular_eta = 12.5 * 100  # FIXME hardcoded eta
        Zeta = 14.1000  # FIXME hardcoded zeta

        if trainable:
            self.EtaA = torch.tensor([EtaA], dtype=dtype)
            self.Zeta = torch.tensor([Zeta], dtype=dtype)
            self.Rca = torch.tensor([_unitless_angular_cutoff], dtype=dtype)

        else:
            self.register_buffer("EtaA", torch.tensor([EtaA], dtype=dtype))
            self.register_buffer("Zeta", torch.tensor([Zeta], dtype=dtype))
            self.register_buffer(
                "Rca", torch.tensor([_unitless_angular_cutoff], dtype=dtype)
            )

        # ===============
        # # calculate shifts
        # ===============
        import math

        # ShfZ
        angle_start = math.pi / (2 * angle_sections)
        ShfZ = (torch.linspace(0, math.pi, angle_sections + 1) + angle_start)[:-1]
        # ShfA
        ShfA = torch.linspace(
            _unitless_angular_start,
            _unitless_angular_cutoff,
            number_of_gaussians_for_asf + 1,
        )[:-1]
        # register shifts
        if trainable:
            self.ShfZ = ShfZ
            self.ShfA = ShfA
        else:
            self.register_buffer("ShfZ", ShfZ)
            self.register_buffer("ShfA", ShfA)

        # The length of angular subaev of a single species
        self.angular_sublength = self.ShfA.numel() * self.ShfZ.numel()

    def forward(self, r_ij: torch.Tensor) -> torch.Tensor:
        # calculate the angular sub aev
        sub_aev = self.compute_angular_sub_aev(r_ij)
        return sub_aev

    def compute_angular_sub_aev(self, vectors12: torch.Tensor) -> torch.Tensor:
        """Compute the angular subAEV terms of the center atom given neighbor pairs.

        This correspond to equation (4) in the ANI paper. This function just
        compute the terms. The sum in the equation is not computed.
        The input tensor have shape (conformations, atoms, N), where N
        is the number of neighbor atom pairs within the cutoff radius and
        output tensor should have shape
        (conformations, atoms, ``self.angular_sublength()``)

        """
        vectors12 = vectors12.unsqueeze(-1).unsqueeze(-1).unsqueeze(-1).unsqueeze(-1)
        distances12 = vectors12.norm(2, dim=-5)

        # 0.95 is multiplied to the cos values to prevent acos from
        # returning NaN.
        cos_angles = 0.95 * torch.nn.functional.cosine_similarity(
            vectors12[0], vectors12[1], dim=-5
        )
        angles = torch.acos(cos_angles)
        fcj12 = self.cosine_cutoff(distances12)
        factor1 = ((1 + torch.cos(angles - self.ShfZ)) / 2) ** self.Zeta
        factor2 = torch.exp(
            -self.EtaA * (distances12.sum(0) / 2 - self.ShfA) ** 2
        ).unsqueeze(-1)
        factor2 = factor2.squeeze(4).squeeze(3)
        ret = 2 * factor1 * factor2 * fcj12.prod(0)
        # At this point, ret now have shape
        # (conformations, atoms, N, ?, ?, ?, ?) where ? depend on constants.
        # We then should flat the last 4 dimensions to view the subAEV as one
        # dimension vector
        return ret.flatten(start_dim=-4)


from abc import ABC, abstractmethod


class RadialBasisFunctionCore(nn.Module, ABC):

    def __init__(self, number_of_radial_basis_functions):
        super().__init__()
        self.number_of_radial_basis_functions = number_of_radial_basis_functions

    @abstractmethod
    def forward(self, nondimensionalized_distances: torch.Tensor) -> torch.Tensor:
        """
        Parameters
        ---------
        nondimensionalized_distances: torch.Tensor, shape [number_of_pairs, number_of_radial_basis_functions]
            Nondimensional quantities that depend on pairwise distances.

        Returns
        ---------
        torch.Tensor, shape [number_of_pairs, number_of_radial_basis_functions]
        """
        pass


class GaussianRadialBasisFunctionCore(RadialBasisFunctionCore):

    def forward(self, nondimensionalized_distances: torch.Tensor) -> torch.Tensor:
        assert nondimensionalized_distances.ndim == 2
        assert (
            nondimensionalized_distances.shape[1]
            == self.number_of_radial_basis_functions
        )
<<<<<<< HEAD

        return torch.exp(-(nondimensionalized_distances**2))


class ExponentialBernsteinPolynomialsCore(RadialBasisFunctionCore):
    """
    Taken from SpookyNet.
    Radial basis functions based on exponential Bernstein polynomials given by:
    b_{v,n}(x) = (n over v) * exp(-alpha*x)**v * (1-exp(-alpha*x))**(n-v)
    (see https://en.wikipedia.org/wiki/Bernstein_polynomial)
    Here, n = num_basis_functions-1 and v takes values from 0 to n. This
    implementation operates in log space to prevent multiplication of very large
    (n over v) and very small numbers (exp(-alpha*x)**v and
    (1-exp(-alpha*x))**(n-v)) for numerical stability.
    NOTE: There is a problem for x = 0, as log(-expm1(0)) will be log(0) = -inf.
    This itself is not an issue, but the buffer v contains an entry 0 and
    0*(-inf)=nan. The correct behaviour could be recovered by replacing the nan
    with 0.0, but should not be necessary because issues are only present when
    r = 0, which will not occur with chemically meaningful inputs.

    Arguments:
        number_of_radial_basis_functions (int):
            Number of radial basis functions.
            x = infinity.
    """

    def __init__(self, number_of_radial_basis_functions: int):
        super().__init__(number_of_radial_basis_functions)
        logfactorial = np.zeros(number_of_radial_basis_functions)
        for i in range(2, number_of_radial_basis_functions):
            logfactorial[i] = logfactorial[i - 1] + np.log(i)
        v = np.arange(0, number_of_radial_basis_functions)
        n = (number_of_radial_basis_functions - 1) - v
        logbinomial = logfactorial[-1] - logfactorial[v] - logfactorial[n]
        # register buffers and parameters
        dtype = torch.float64  # TODO: make this a parameter
        self.logc = torch.tensor(logbinomial, dtype=dtype)
        self.n = torch.tensor(n, dtype=dtype)
        self.v = torch.tensor(v, dtype=dtype)

    def forward(self, nondimensionalized_distances: torch.Tensor) -> torch.Tensor:
        """
        Evaluates radial basis functions given distances
        N: Number of input values.
        num_basis_functions: Number of radial basis functions.

        Arguments:
            nondimensionalized_distances (FloatTensor [N]):
                Input distances.

        Returns:
            rbf (FloatTensor [N, num_basis_functions]):
                Values of the radial basis functions for the distances r.
        """
        assert nondimensionalized_distances.ndim == 2
        assert (
            nondimensionalized_distances.shape[1]
            == self.number_of_radial_basis_functions
        )
        x = (
            self.logc
            + (self.n + 1) * nondimensionalized_distances
            + self.v * torch.log(-torch.expm1(nondimensionalized_distances))
        )

        return torch.exp(x)


class RadialBasisFunction(nn.Module, ABC):

=======

        return torch.exp(-(nondimensionalized_distances**2))


class RadialBasisFunction(nn.Module, ABC):

>>>>>>> 0aebaf36
    def __init__(
        self,
        radial_basis_function: RadialBasisFunctionCore,
        dtype: torch.dtype,
        prefactor: float = 1.0,
        trainable_prefactor: bool = False,
    ):
        super().__init__()
        if trainable_prefactor:
            self.prefactor = nn.Parameter(torch.tensor([prefactor], dtype=dtype))
        else:
            self.register_buffer("prefactor", torch.tensor([prefactor], dtype=dtype))
        self.radial_basis_function = radial_basis_function

    @abstractmethod
    def nondimensionalize_distances(self, distances: torch.Tensor) -> torch.Tensor:
        """
        Parameters
        ---------
        distances: torch.Tensor, shape [number_of_pairs, 1]
            Distances between atoms in each pair in nanometers.
<<<<<<< HEAD
=======

        Returns
        ---------
        torch.Tensor, shape [number_of_pairs, number_of_radial_basis_functions]
            Nondimensional quantities computed from the distances.
        """
        pass

    def forward(self, distances: torch.Tensor) -> torch.Tensor:
        """
        The input distances have implicit units of nanometers by the convention of modelforge. This function applies
        nondimensionalization transformations on the distances and passes the dimensionless result to
        RadialBasisFunctionCore. There can be several nondimsionalization transformations, corresponding to each element
        along the number_of_radial_basis_functions axis in the output.

        Parameters
        ---------
        distances: torch.Tensor, shape [number_of_pairs, 1]
            Distances between atoms in each pair in nanometers.
>>>>>>> 0aebaf36

        Returns
        ---------
        torch.Tensor, shape [number_of_pairs, number_of_radial_basis_functions]
<<<<<<< HEAD
            Nondimensional quantities computed from the distances.
        """
        pass

    def forward(self, distances: torch.Tensor) -> torch.Tensor:
        """
        The input distances have implicit units of nanometers by the convention of modelforge. This function applies
        nondimensionalization transformations on the distances and passes the dimensionless result to
        RadialBasisFunctionCore. There can be several nondimsionalization transformations, corresponding to each element
        along the number_of_radial_basis_functions axis in the output.

        Parameters
        ---------
        distances: torch.Tensor, shape [number_of_pairs, 1]
            Distances between atoms in each pair in nanometers.

        Returns
        ---------
        torch.Tensor, shape [number_of_pairs, number_of_radial_basis_functions]
=======
>>>>>>> 0aebaf36
            Output of radial basis functions.
        """
        nondimensionalized_distances = self.nondimensionalize_distances(distances)
        return self.prefactor * self.radial_basis_function(nondimensionalized_distances)


class GaussianRadialBasisFunctionWithScaling(RadialBasisFunction):
    """
    Shifts inputs by a set of centers and scales by a set of scale factors before passing into the standard Gaussian.
    """

    def __init__(
        self,
        number_of_radial_basis_functions: int,
        max_distance: unit.Quantity,
        min_distance: unit.Quantity = 0.0 * unit.nanometer,
        dtype: Optional[torch.dtype] = None,
        prefactor: float = 1.0,
        trainable_prefactor: bool = False,
        trainable_centers_and_scale_factors: bool = False,
    ):
        """
        Parameters
        ---------
        number_of_radial_basis_functions: int
            Number of radial basis functions to use.
        max_distance: unit.Quantity
            Maximum distance to consider for symmetry functions.
        min_distance: unit.Quantity
            Minimum distance to consider.
        dtype: torch.dtype, default None
            Data type for computations.
        prefactor: float
            Scalar factor by which to multiply output of radial basis functions.
        trainable_prefactor: bool, default False
            Whether prefactor is trainable
        trainable_centers_and_scale_factors: bool, default False
            Whether centers and scale factors are trainable.
        """

        super().__init__(
            GaussianRadialBasisFunctionCore(number_of_radial_basis_functions),
            dtype,
            prefactor,
            trainable_prefactor,
        )
        self.number_of_radial_basis_functions = number_of_radial_basis_functions
        self.dtype = dtype
        self.trainable_centers_and_scale_factors = trainable_centers_and_scale_factors
        # convert to nanometer
        _max_distance_in_nanometer = max_distance.to(unit.nanometer).m
        _min_distance_in_nanometer = min_distance.to(unit.nanometer).m

        # calculate radial basis centers
        radial_basis_centers = self.calculate_radial_basis_centers(
            self.number_of_radial_basis_functions,
            _max_distance_in_nanometer,
            _min_distance_in_nanometer,
            self.dtype,
        )
        # calculate scale factors
        radial_scale_factor = self.calculate_radial_scale_factor(
            self.number_of_radial_basis_functions,
            _max_distance_in_nanometer,
            _min_distance_in_nanometer,
            self.dtype,
        )

        # either add as parameters or register buffers
        if self.trainable_centers_and_scale_factors:
            self.radial_basis_centers = radial_basis_centers
            self.radial_scale_factor = radial_scale_factor
        else:
            self.register_buffer("radial_basis_centers", radial_basis_centers)
            self.register_buffer("radial_scale_factor", radial_scale_factor)

    @staticmethod
    @abstractmethod
    def calculate_radial_basis_centers(
        number_of_radial_basis_functions,
        _max_distance_in_nanometer,
        _min_distance_in_nanometer,
        dtype,
    ):
        """
        NOTE: centers have units of nanometers
        """
        pass

    @staticmethod
    @abstractmethod
    def calculate_radial_scale_factor(
        number_of_radial_basis_functions,
        _max_distance_in_nanometer,
        _min_distance_in_nanometer,
        dtype,
    ):
        """
        NOTE: radial scale factors have units of nanometers
        """
        pass

    def nondimensionalize_distances(self, distances: torch.Tensor) -> torch.Tensor:
        # Here, self.radial_scale_factor is interpreted as sqrt(2) times the standard deviation of the Gaussian.
        diff = distances - self.radial_basis_centers
        return diff / self.radial_scale_factor


class SchnetRadialBasisFunction(GaussianRadialBasisFunctionWithScaling):
    """
    Implementation of the radial basis function as used by the SchNet neural network
    """

    def __init__(
        self,
        number_of_radial_basis_functions: int,
        max_distance: unit.Quantity,
        min_distance: unit.Quantity = 0.0 * unit.nanometer,
        dtype: Optional[torch.dtype] = None,
        trainable_centers_and_scale_factors: bool = False,
    ):
        """
        Parameters
        ---------
        number_of_radial_basis_functions: int
            Number of radial basis functions to use.
        max_distance: unit.Quantity
            Maximum distance to consider for symmetry functions.
        min_distance: unit.Quantity
            Minimum distance to consider.
        dtype: torch.dtype, default None
            Data type for computations.
        trainable_centers_and_scale_factors: bool, default False
            Whether centers and scale factors are trainable.
        """
        super().__init__(
            number_of_radial_basis_functions,
            max_distance,
            min_distance,
            dtype,
            trainable_prefactor=False,
            trainable_centers_and_scale_factors=trainable_centers_and_scale_factors,
        )

    @staticmethod
    def calculate_radial_basis_centers(
        number_of_radial_basis_functions,
        _max_distance_in_nanometer,
        _min_distance_in_nanometer,
        dtype,
    ):
        return torch.linspace(
            _min_distance_in_nanometer,
            _max_distance_in_nanometer,
            number_of_radial_basis_functions,
            dtype=dtype,
        )

    @staticmethod
    def calculate_radial_scale_factor(
        number_of_radial_basis_functions,
        _max_distance_in_nanometer,
        _min_distance_in_nanometer,
        dtype,
    ):
        scale_factors = torch.linspace(
            _min_distance_in_nanometer,
            _max_distance_in_nanometer,
            number_of_radial_basis_functions,
            dtype=dtype,
        )

<<<<<<< HEAD
        widths = (
            torch.abs(scale_factors[1] - scale_factors[0])
            * torch.ones_like(scale_factors)
        ).to(dtype)
=======
        widths = torch.abs(scale_factors[1] - scale_factors[0]) * torch.ones_like(
            scale_factors
        )
>>>>>>> 0aebaf36

        scale_factors = math.sqrt(2) * widths
        return scale_factors


class AniRadialBasisFunction(GaussianRadialBasisFunctionWithScaling):
    """
    Implementation of the radial basis function as used by the ANI neural network
    """

    def __init__(
        self,
        number_of_radial_basis_functions,
        max_distance: unit.Quantity,
        min_distance: unit.Quantity = 0.0 * unit.nanometer,
        dtype: torch.dtype = torch.float32,
        trainable_centers_and_scale_factors: bool = False,
    ):
        """
        Parameters
        ---------
        number_of_radial_basis_functions: int
            Number of radial basis functions to use.
        max_distance: unit.Quantity
            Maximum distance to consider for symmetry functions.
        min_distance: unit.Quantity
            Minimum distance to consider.
        dtype: torch.dtype, default torch.float32
            Data type for computations.
        trainable_centers_and_scale_factors: bool, default False
            Whether centers and scale factors are trainable.
        """
        super().__init__(
            number_of_radial_basis_functions,
            max_distance,
            min_distance,
            dtype,
            prefactor=0.25,
            trainable_prefactor=False,
            trainable_centers_and_scale_factors=trainable_centers_and_scale_factors,
        )

    @staticmethod
    def calculate_radial_basis_centers(
        number_of_radial_basis_functions,
        _max_distance_in_nanometer,
        _min_distance_in_nanometer,
        dtype,
    ):
        centers = torch.linspace(
            _min_distance_in_nanometer,
            _max_distance_in_nanometer,
            number_of_radial_basis_functions + 1,
            dtype=dtype,
        )[:-1]
        return centers

    @staticmethod
    def calculate_radial_scale_factor(
        number_of_radial_basis_functions,
        _max_distance_in_nanometer,
        _min_distance_in_nanometer,
        dtype,
    ):
        # ANI uses a predefined scaling factor
        scale_factors = torch.full(
            (number_of_radial_basis_functions,), (19.7 * 100) ** -0.5
        )
        return scale_factors


class PhysNetRadialBasisFunction(RadialBasisFunction):
    """
    Implementation of the radial basis function as used by the PysNet neural network
    """

    def __init__(
        self,
        number_of_radial_basis_functions: int,
        max_distance: unit.Quantity,
        min_distance: unit.Quantity = 0.0 * unit.nanometer,
<<<<<<< HEAD
=======
        alpha: unit.Quantity = 1.0 * unit.angstrom,
>>>>>>> 0aebaf36
        dtype: torch.dtype = torch.float32,
        trainable_centers_and_scale_factors: bool = False,
    ):
        """
        Parameters
        ----------
        number_of_radial_basis_functions : int
            Number of radial basis functions to use.
        max_distance : unit.Quantity
            Maximum distance to consider for symmetry functions.
<<<<<<< HEAD
        min_distance : unit.Quantity, optional
            Minimum distance to consider, by default 0.0 * unit.nanometer.
=======
        min_distance : unit.Quantity
            Minimum distance to consider, by default 0.0 * unit.nanometer.
        alpha: unit.Quantity
            Scale factor used to nondimensionalize the input to all exp calls. The PhysNet paper implicitly divides by 1
            Angstrom within exponentials. Note that this is distinct from the unitless scale factors used outside the
            exp but within the Gaussian.
>>>>>>> 0aebaf36
        dtype : torch.dtype, optional
            Data type for computations, by default torch.float32.
        trainable_centers_and_scale_factors : bool, optional
            Whether centers and scale factors are trainable, by default False.
        """

        super().__init__(
            GaussianRadialBasisFunctionCore(number_of_radial_basis_functions),
            trainable_prefactor=False,
            dtype=dtype,
        )
<<<<<<< HEAD
        self._max_distance_in_nanometer = max_distance.to(unit.nanometer).m
        self._min_distance_in_nanometer = min_distance.to(unit.nanometer).m
        radial_basis_centers = self.calculate_radial_basis_centers(
            number_of_radial_basis_functions,
            self._max_distance_in_nanometer,
            self._min_distance_in_nanometer,
=======
        self._min_distance_in_nanometer = min_distance.to(unit.nanometer).m
        self._alpha_in_nanometer = alpha.to(unit.nanometer).m
        radial_basis_centers = self.calculate_radial_basis_centers(
            number_of_radial_basis_functions,
            max_distance,
            min_distance,
            alpha,
>>>>>>> 0aebaf36
            dtype,
        )
        # calculate scale factors
        radial_scale_factor = self.calculate_radial_scale_factor(
            number_of_radial_basis_functions,
<<<<<<< HEAD
            self._max_distance_in_nanometer,
            self._min_distance_in_nanometer,
=======
            max_distance,
            min_distance,
            alpha,
>>>>>>> 0aebaf36
            dtype,
        )

        if trainable_centers_and_scale_factors:
            self.radial_basis_centers = radial_basis_centers
            self.radial_scale_factor = radial_scale_factor
        else:
            self.register_buffer("radial_basis_centers", radial_basis_centers)
            self.register_buffer("radial_scale_factor", radial_scale_factor)

    @staticmethod
    def calculate_radial_basis_centers(
        number_of_radial_basis_functions,
<<<<<<< HEAD
        _max_distance_in_nanometer,
        _min_distance_in_nanometer,
=======
        max_distance,
        min_distance,
        alpha,
>>>>>>> 0aebaf36
        dtype,
    ):
        # initialize centers according to the default values in PhysNet
        # (see mu_k in Figure 2 caption of https://pubs.acs.org/doi/10.1021/acs.jctc.9b00181)
<<<<<<< HEAD
        # NOTE: Unlike RadialBasisFunctionWithCenters, the centers are unitless.
=======
        # NOTE: Unlike GaussianRadialBasisFunctionWithScaling, the centers are unitless.
>>>>>>> 0aebaf36

        start_value = torch.exp(
            torch.scalar_tensor(
                ((-max_distance + min_distance) / alpha).to("").m,
                dtype=dtype,
            )
<<<<<<< HEAD
        )  # NOTE: the PhysNet paper implicitly multiplies by 1/Angstrom within the exp, so we multiply
        # _max_distance_in_nanometers and _min_distance_in_nanometers by 10/nanometer
=======
        )
>>>>>>> 0aebaf36
        centers = torch.linspace(
            start_value, 1, number_of_radial_basis_functions, dtype=dtype
        )
        return centers

    @staticmethod
    def calculate_radial_scale_factor(
        number_of_radial_basis_functions,
<<<<<<< HEAD
        _max_distance_in_nanometer,
        _min_distance_in_nanometer,
=======
        max_distance,
        min_distance,
        alpha,
>>>>>>> 0aebaf36
        dtype,
    ):
        # initialize according to the default values in PhysNet (see beta_k in Figure 2 caption)
        # NOTES:
<<<<<<< HEAD
        # - Unlike RadialBasisFunctionWithCenters, the scale factors are unitless.
=======
        # - Unlike GaussianRadialBasisFunctionWithScaling, the scale factors are unitless.
>>>>>>> 0aebaf36
        # - Each element of radial_square_factor here is the reciprocal of the square root of beta_k in the
        # Eq. 7 of the PhysNet paper. This way, it is consistent with the sqrt(2) * standard deviation interpretation
        # of radial_scale_factor in GaussianRadialBasisFunctionWithScaling
        return torch.full(
            (number_of_radial_basis_functions,),
<<<<<<< HEAD
            (
                2
                * (
                    1
                    - math.exp(
                        10 * (-_max_distance_in_nanometer + _min_distance_in_nanometer)
                    )
                )
            )
            / number_of_radial_basis_functions,
            dtype=dtype,
        )

    def nondimensionalize_distances(self, distances: torch.Tensor) -> torch.Tensor:
        # Transformation within the outer exp of PhysNet Eq. 7
        # NOTE: the PhysNet paper implicitly multiplies by 1/Angstrom within the inner exp but distances are in
        # nanometers, so we multiply by 10/nanometer

        return (
            torch.exp((-distances + self._min_distance_in_nanometer) * 10)
            - self.radial_basis_centers
        ) / self.radial_scale_factor


class ExponentialBernsteinRadialBasisFunction(RadialBasisFunction):

    def __init__(self,
                 number_of_radial_basis_functions: int,
                 ini_alpha: unit.Quantity = 2.0 * unit.bohr,
                 dtype=torch.int64):
        """
        ini_alpha (float):
            Initial value for scaling parameter alpha (alpha here is the reciprocal of alpha in the paper. The original
            default is 0.5/bohr, so we use 2 bohr).
        """
        super().__init__(
            ExponentialBernsteinPolynomialsCore(number_of_radial_basis_functions),
            trainable_prefactor=False,
            dtype=dtype,
        )
        self.register_parameter("alpha", nn.Parameter(torch.tensor(ini_alpha.m_as(unit.nanometer))))

    def nondimensionalize_distances(self, d_ij: torch.Tensor) -> torch.Tensor:
        return -(
            d_ij.broadcast_to(
                (len(d_ij), self.radial_basis_function.number_of_radial_basis_functions)
            )
            / self.alpha
        )
=======
            (2 * (1 - math.exp(((-max_distance + min_distance) / alpha).to("").m)))
            / number_of_radial_basis_functions,
            dtype=dtype,
        )

    def nondimensionalize_distances(self, distances: torch.Tensor) -> torch.Tensor:
        # Transformation within the outer exp of PhysNet Eq. 7
        # NOTE: the PhysNet paper implicitly multiplies by 1/Angstrom within the inner exp but distances are in
        # nanometers, so we multiply by 10/nanometer

        return (
            torch.exp(
                (-distances + self._min_distance_in_nanometer)
                / self._alpha_in_nanometer
            )
            - self.radial_basis_centers
        ) / self.radial_scale_factor
>>>>>>> 0aebaf36


def pair_list(
    atomic_subsystem_indices: torch.Tensor,
    only_unique_pairs: bool = False,
) -> torch.Tensor:
    """Compute all pairs of atoms and their distances.

    Parameters
    ----------
    atomic_subsystem_indices : torch.Tensor, shape (nr_atoms_per_systems)
        Atom indices to indicate which atoms belong to which molecule
    only_unique_pairs : bool, optional
        If True, only unique pairs are returned (default is False).
        Otherwise, all pairs are returned.
    """
    # generate index grid
    n = len(atomic_subsystem_indices)

    # get device that passed tensors lives on, initialize on the same device
    device = atomic_subsystem_indices.device

    if only_unique_pairs:
        i_indices, j_indices = torch.triu_indices(n, n, 1, device=device)
    else:
        # Repeat each number n-1 times for i_indices
        i_indices = torch.repeat_interleave(
            torch.arange(n, device=device), repeats=n - 1
        )

        # Correctly construct j_indices
        j_indices = torch.cat(
            [
                torch.cat(
                    (
                        torch.arange(i, device=device),
                        torch.arange(i + 1, n, device=device),
                    )
                )
                for i in range(n)
            ]
        )

    # filter pairs to only keep those belonging to the same molecule
    same_molecule_mask = (
        atomic_subsystem_indices[i_indices] == atomic_subsystem_indices[j_indices]
    )

    # Apply mask to get final pair indices
    i_final_pairs = i_indices[same_molecule_mask]
    j_final_pairs = j_indices[same_molecule_mask]

    # concatenate to form final (2, n_pairs) tensor
    pair_indices = torch.stack((i_final_pairs, j_final_pairs))

    return pair_indices.to(device)


def scatter_softmax(
    src: torch.Tensor,
    index: torch.Tensor,
    dim: int,
    dim_size: Optional[int] = None,
    device: Optional[torch.device] = None,
) -> torch.Tensor:
    """
    Softmax operation over all values in :attr:`src` tensor that share indices
    specified in the :attr:`index` tensor along a given axis :attr:`dim`.

    For one-dimensional tensors, the operation computes

    .. math::
        \mathrm{out}_i = {\textrm{softmax}(\mathrm{src})}_i =
        \frac{\exp(\mathrm{src}_i)}{\sum_j \exp(\mathrm{src}_j)}

    where :math:`\sum_j` is over :math:`j` such that
    :math:`\mathrm{index}_j = i`.

    Args:
        src (Tensor): The source tensor.
        index (LongTensor): The indices of elements to scatter.
        dim (int, optional): The axis along which to index.
            (default: :obj:`-1`)
        dim_size: The number of classes, i.e. the number of unique indices in `index`.

    :rtype: :class:`Tensor`

    Adapted from: https://github.com/rusty1s/pytorch_scatter/blob/c31915e1c4ceb27b2e7248d21576f685dc45dd01/torch_scatter/composite/softmax.py
    """
    if not torch.is_floating_point(src):
        raise ValueError(
            "`scatter_softmax` can only be computed over tensors "
            "with floating point data types."
        )

    assert dim >= 0, f"dim must be non-negative, got {dim}"
    assert (
        dim < src.dim()
    ), f"dim must be less than the number of dimensions of src {src.dim()}, got {dim}"

    out_shape = [
        other_dim_size if (other_dim != dim) else dim_size
        for (other_dim, other_dim_size) in enumerate(src.shape)
    ]
    index = index.to(torch.int64)
    zeros = torch.zeros(out_shape, dtype=src.dtype, device=device)
    max_value_per_index = zeros.scatter_reduce(
        dim, index, src, "amax", include_self=False
    )
    max_per_src_element = max_value_per_index.gather(dim, index)

    recentered_scores = src - max_per_src_element
    recentered_scores_exp = recentered_scores.exp()

    sum_per_index = torch.zeros(out_shape, dtype=src.dtype, device=device).scatter_add(
        dim, index, recentered_scores_exp
    )
    normalizing_constants = sum_per_index.gather(dim, index)

    return recentered_scores_exp.div(normalizing_constants)<|MERGE_RESOLUTION|>--- conflicted
+++ resolved
@@ -331,42 +331,6 @@
         # Remove contributions beyond the cutoff radius
         input_cut *= (d_ij < self.cutoff).float()
         return input_cut
-
-
-class SpookyNetCutoff(nn.Module):
-    """
-    Implements Eq. 16 from
-        Unke, O.T., Chmiela, S., Gastegger, M. et al. SpookyNet: Learning force fields with
-        electronic degrees of freedom and nonlocal effects. Nat Commun 12, 7273 (2021).
-    Adapted from https://github.com/OUnke/SpookyNet/blob/d57b1fc02c4f1304a9445b2b9aa55a906818dd1b/spookynet/functional.py#L19 # noqa
-    """
-
-    def __init__(self, cutoff: unit.Quantity):
-        """
-
-        Parameters:
-        ----------
-        cutoff: unit.Quantity
-            The cutoff distance.
-
-        """
-        super().__init__()
-        cutoff = cutoff.to(unit.nanometer).m
-        self.register_buffer("cutoff", torch.tensor([cutoff]))
-
-    def forward(self, d_ij: torch.Tensor):
-        """
-        Cutoff function that smoothly goes from f(r) = 1 to f(r) = 0 in the interval
-        from r = 0 to r = cutoff. For r >= cutoff, f(r) = 0. This function has
-        infinitely many smooth derivatives. Only positive r should be used as input.
-        """
-        zeros = torch.zeros_like(d_ij)
-        r_ = torch.where(d_ij < self.cutoff, d_ij, zeros)  # prevent nan in backprop
-        return torch.where(
-            d_ij < self.cutoff,
-            torch.exp(-(r_**2) / ((self.cutoff - r_) * (self.cutoff + r_))),
-            zeros,
-        )
 
 
 from typing import Dict
@@ -545,85 +509,12 @@
             nondimensionalized_distances.shape[1]
             == self.number_of_radial_basis_functions
         )
-<<<<<<< HEAD
 
         return torch.exp(-(nondimensionalized_distances**2))
 
 
-class ExponentialBernsteinPolynomialsCore(RadialBasisFunctionCore):
-    """
-    Taken from SpookyNet.
-    Radial basis functions based on exponential Bernstein polynomials given by:
-    b_{v,n}(x) = (n over v) * exp(-alpha*x)**v * (1-exp(-alpha*x))**(n-v)
-    (see https://en.wikipedia.org/wiki/Bernstein_polynomial)
-    Here, n = num_basis_functions-1 and v takes values from 0 to n. This
-    implementation operates in log space to prevent multiplication of very large
-    (n over v) and very small numbers (exp(-alpha*x)**v and
-    (1-exp(-alpha*x))**(n-v)) for numerical stability.
-    NOTE: There is a problem for x = 0, as log(-expm1(0)) will be log(0) = -inf.
-    This itself is not an issue, but the buffer v contains an entry 0 and
-    0*(-inf)=nan. The correct behaviour could be recovered by replacing the nan
-    with 0.0, but should not be necessary because issues are only present when
-    r = 0, which will not occur with chemically meaningful inputs.
-
-    Arguments:
-        number_of_radial_basis_functions (int):
-            Number of radial basis functions.
-            x = infinity.
-    """
-
-    def __init__(self, number_of_radial_basis_functions: int):
-        super().__init__(number_of_radial_basis_functions)
-        logfactorial = np.zeros(number_of_radial_basis_functions)
-        for i in range(2, number_of_radial_basis_functions):
-            logfactorial[i] = logfactorial[i - 1] + np.log(i)
-        v = np.arange(0, number_of_radial_basis_functions)
-        n = (number_of_radial_basis_functions - 1) - v
-        logbinomial = logfactorial[-1] - logfactorial[v] - logfactorial[n]
-        # register buffers and parameters
-        dtype = torch.float64  # TODO: make this a parameter
-        self.logc = torch.tensor(logbinomial, dtype=dtype)
-        self.n = torch.tensor(n, dtype=dtype)
-        self.v = torch.tensor(v, dtype=dtype)
-
-    def forward(self, nondimensionalized_distances: torch.Tensor) -> torch.Tensor:
-        """
-        Evaluates radial basis functions given distances
-        N: Number of input values.
-        num_basis_functions: Number of radial basis functions.
-
-        Arguments:
-            nondimensionalized_distances (FloatTensor [N]):
-                Input distances.
-
-        Returns:
-            rbf (FloatTensor [N, num_basis_functions]):
-                Values of the radial basis functions for the distances r.
-        """
-        assert nondimensionalized_distances.ndim == 2
-        assert (
-            nondimensionalized_distances.shape[1]
-            == self.number_of_radial_basis_functions
-        )
-        x = (
-            self.logc
-            + (self.n + 1) * nondimensionalized_distances
-            + self.v * torch.log(-torch.expm1(nondimensionalized_distances))
-        )
-
-        return torch.exp(x)
-
-
 class RadialBasisFunction(nn.Module, ABC):
 
-=======
-
-        return torch.exp(-(nondimensionalized_distances**2))
-
-
-class RadialBasisFunction(nn.Module, ABC):
-
->>>>>>> 0aebaf36
     def __init__(
         self,
         radial_basis_function: RadialBasisFunctionCore,
@@ -645,8 +536,6 @@
         ---------
         distances: torch.Tensor, shape [number_of_pairs, 1]
             Distances between atoms in each pair in nanometers.
-<<<<<<< HEAD
-=======
 
         Returns
         ---------
@@ -666,33 +555,10 @@
         ---------
         distances: torch.Tensor, shape [number_of_pairs, 1]
             Distances between atoms in each pair in nanometers.
->>>>>>> 0aebaf36
 
         Returns
         ---------
         torch.Tensor, shape [number_of_pairs, number_of_radial_basis_functions]
-<<<<<<< HEAD
-            Nondimensional quantities computed from the distances.
-        """
-        pass
-
-    def forward(self, distances: torch.Tensor) -> torch.Tensor:
-        """
-        The input distances have implicit units of nanometers by the convention of modelforge. This function applies
-        nondimensionalization transformations on the distances and passes the dimensionless result to
-        RadialBasisFunctionCore. There can be several nondimsionalization transformations, corresponding to each element
-        along the number_of_radial_basis_functions axis in the output.
-
-        Parameters
-        ---------
-        distances: torch.Tensor, shape [number_of_pairs, 1]
-            Distances between atoms in each pair in nanometers.
-
-        Returns
-        ---------
-        torch.Tensor, shape [number_of_pairs, number_of_radial_basis_functions]
-=======
->>>>>>> 0aebaf36
             Output of radial basis functions.
         """
         nondimensionalized_distances = self.nondimensionalize_distances(distances)
@@ -865,16 +731,9 @@
             dtype=dtype,
         )
 
-<<<<<<< HEAD
-        widths = (
-            torch.abs(scale_factors[1] - scale_factors[0])
-            * torch.ones_like(scale_factors)
-        ).to(dtype)
-=======
         widths = torch.abs(scale_factors[1] - scale_factors[0]) * torch.ones_like(
             scale_factors
         )
->>>>>>> 0aebaf36
 
         scale_factors = math.sqrt(2) * widths
         return scale_factors
@@ -956,10 +815,7 @@
         number_of_radial_basis_functions: int,
         max_distance: unit.Quantity,
         min_distance: unit.Quantity = 0.0 * unit.nanometer,
-<<<<<<< HEAD
-=======
         alpha: unit.Quantity = 1.0 * unit.angstrom,
->>>>>>> 0aebaf36
         dtype: torch.dtype = torch.float32,
         trainable_centers_and_scale_factors: bool = False,
     ):
@@ -970,17 +826,12 @@
             Number of radial basis functions to use.
         max_distance : unit.Quantity
             Maximum distance to consider for symmetry functions.
-<<<<<<< HEAD
-        min_distance : unit.Quantity, optional
-            Minimum distance to consider, by default 0.0 * unit.nanometer.
-=======
         min_distance : unit.Quantity
             Minimum distance to consider, by default 0.0 * unit.nanometer.
         alpha: unit.Quantity
             Scale factor used to nondimensionalize the input to all exp calls. The PhysNet paper implicitly divides by 1
             Angstrom within exponentials. Note that this is distinct from the unitless scale factors used outside the
             exp but within the Gaussian.
->>>>>>> 0aebaf36
         dtype : torch.dtype, optional
             Data type for computations, by default torch.float32.
         trainable_centers_and_scale_factors : bool, optional
@@ -992,14 +843,6 @@
             trainable_prefactor=False,
             dtype=dtype,
         )
-<<<<<<< HEAD
-        self._max_distance_in_nanometer = max_distance.to(unit.nanometer).m
-        self._min_distance_in_nanometer = min_distance.to(unit.nanometer).m
-        radial_basis_centers = self.calculate_radial_basis_centers(
-            number_of_radial_basis_functions,
-            self._max_distance_in_nanometer,
-            self._min_distance_in_nanometer,
-=======
         self._min_distance_in_nanometer = min_distance.to(unit.nanometer).m
         self._alpha_in_nanometer = alpha.to(unit.nanometer).m
         radial_basis_centers = self.calculate_radial_basis_centers(
@@ -1007,20 +850,14 @@
             max_distance,
             min_distance,
             alpha,
->>>>>>> 0aebaf36
             dtype,
         )
         # calculate scale factors
         radial_scale_factor = self.calculate_radial_scale_factor(
             number_of_radial_basis_functions,
-<<<<<<< HEAD
-            self._max_distance_in_nanometer,
-            self._min_distance_in_nanometer,
-=======
             max_distance,
             min_distance,
             alpha,
->>>>>>> 0aebaf36
             dtype,
         )
 
@@ -1034,35 +871,21 @@
     @staticmethod
     def calculate_radial_basis_centers(
         number_of_radial_basis_functions,
-<<<<<<< HEAD
-        _max_distance_in_nanometer,
-        _min_distance_in_nanometer,
-=======
         max_distance,
         min_distance,
         alpha,
->>>>>>> 0aebaf36
         dtype,
     ):
         # initialize centers according to the default values in PhysNet
         # (see mu_k in Figure 2 caption of https://pubs.acs.org/doi/10.1021/acs.jctc.9b00181)
-<<<<<<< HEAD
-        # NOTE: Unlike RadialBasisFunctionWithCenters, the centers are unitless.
-=======
         # NOTE: Unlike GaussianRadialBasisFunctionWithScaling, the centers are unitless.
->>>>>>> 0aebaf36
 
         start_value = torch.exp(
             torch.scalar_tensor(
                 ((-max_distance + min_distance) / alpha).to("").m,
                 dtype=dtype,
             )
-<<<<<<< HEAD
-        )  # NOTE: the PhysNet paper implicitly multiplies by 1/Angstrom within the exp, so we multiply
-        # _max_distance_in_nanometers and _min_distance_in_nanometers by 10/nanometer
-=======
-        )
->>>>>>> 0aebaf36
+        )
         centers = torch.linspace(
             start_value, 1, number_of_radial_basis_functions, dtype=dtype
         )
@@ -1071,79 +894,19 @@
     @staticmethod
     def calculate_radial_scale_factor(
         number_of_radial_basis_functions,
-<<<<<<< HEAD
-        _max_distance_in_nanometer,
-        _min_distance_in_nanometer,
-=======
         max_distance,
         min_distance,
         alpha,
->>>>>>> 0aebaf36
         dtype,
     ):
         # initialize according to the default values in PhysNet (see beta_k in Figure 2 caption)
         # NOTES:
-<<<<<<< HEAD
-        # - Unlike RadialBasisFunctionWithCenters, the scale factors are unitless.
-=======
         # - Unlike GaussianRadialBasisFunctionWithScaling, the scale factors are unitless.
->>>>>>> 0aebaf36
         # - Each element of radial_square_factor here is the reciprocal of the square root of beta_k in the
         # Eq. 7 of the PhysNet paper. This way, it is consistent with the sqrt(2) * standard deviation interpretation
         # of radial_scale_factor in GaussianRadialBasisFunctionWithScaling
         return torch.full(
             (number_of_radial_basis_functions,),
-<<<<<<< HEAD
-            (
-                2
-                * (
-                    1
-                    - math.exp(
-                        10 * (-_max_distance_in_nanometer + _min_distance_in_nanometer)
-                    )
-                )
-            )
-            / number_of_radial_basis_functions,
-            dtype=dtype,
-        )
-
-    def nondimensionalize_distances(self, distances: torch.Tensor) -> torch.Tensor:
-        # Transformation within the outer exp of PhysNet Eq. 7
-        # NOTE: the PhysNet paper implicitly multiplies by 1/Angstrom within the inner exp but distances are in
-        # nanometers, so we multiply by 10/nanometer
-
-        return (
-            torch.exp((-distances + self._min_distance_in_nanometer) * 10)
-            - self.radial_basis_centers
-        ) / self.radial_scale_factor
-
-
-class ExponentialBernsteinRadialBasisFunction(RadialBasisFunction):
-
-    def __init__(self,
-                 number_of_radial_basis_functions: int,
-                 ini_alpha: unit.Quantity = 2.0 * unit.bohr,
-                 dtype=torch.int64):
-        """
-        ini_alpha (float):
-            Initial value for scaling parameter alpha (alpha here is the reciprocal of alpha in the paper. The original
-            default is 0.5/bohr, so we use 2 bohr).
-        """
-        super().__init__(
-            ExponentialBernsteinPolynomialsCore(number_of_radial_basis_functions),
-            trainable_prefactor=False,
-            dtype=dtype,
-        )
-        self.register_parameter("alpha", nn.Parameter(torch.tensor(ini_alpha.m_as(unit.nanometer))))
-
-    def nondimensionalize_distances(self, d_ij: torch.Tensor) -> torch.Tensor:
-        return -(
-            d_ij.broadcast_to(
-                (len(d_ij), self.radial_basis_function.number_of_radial_basis_functions)
-            )
-            / self.alpha
-        )
-=======
             (2 * (1 - math.exp(((-max_distance + min_distance) / alpha).to("").m)))
             / number_of_radial_basis_functions,
             dtype=dtype,
@@ -1161,7 +924,6 @@
             )
             - self.radial_basis_centers
         ) / self.radial_scale_factor
->>>>>>> 0aebaf36
 
 
 def pair_list(

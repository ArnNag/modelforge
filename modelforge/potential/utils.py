--- conflicted
+++ resolved
@@ -47,9 +47,9 @@
     total_charge: torch.Tensor
 
     def to(
-        self,
-        device: Optional[torch.device] = None,
-        dtype: Optional[torch.dtype] = None,
+            self,
+            device: Optional[torch.device] = None,
+            dtype: Optional[torch.dtype] = None,
     ):
         """Move all tensors in this instance to the specified device/dtype."""
 
@@ -129,7 +129,7 @@
     F: torch.Tensor = torch.tensor([], dtype=torch.float32)
 
     def to(
-        self, device: Optional[torch.device] = None, dtype: Optional[torch.dtype] = None
+            self, device: Optional[torch.device] = None, dtype: Optional[torch.dtype] = None
     ):
         """Move all tensors in this instance to the specified device."""
         if device:
@@ -151,9 +151,9 @@
     metadata: Metadata
 
     def to(
-        self,
-        device: Optional[torch.device] = None,
-        dtype: Optional[torch.dtype] = None,
+            self,
+            device: Optional[torch.device] = None,
+            dtype: Optional[torch.dtype] = None,
     ):
         self.nnp_input = self.nnp_input.to(device=device, dtype=dtype)
         self.metadata = self.metadata.to(device=device, dtype=dtype)
@@ -172,7 +172,7 @@
 
 
 def triple_by_molecule(
-    atom_pairs: torch.Tensor,
+        atom_pairs: torch.Tensor,
 ) -> Tuple[torch.Tensor, torch.Tensor, torch.Tensor]:
     """Input: indices for pairs of atoms that are close to each other.
     each pair only appear once, i.e. only one of the pairs (1, 2) and
@@ -208,8 +208,8 @@
         torch.tril_indices(m, m, -1, device=ai1.device).unsqueeze(1).expand(-1, n, -1)
     )
     mask = (
-        torch.arange(intra_pair_indices.shape[2], device=ai1.device)
-        < pair_sizes.unsqueeze(1)
+            torch.arange(intra_pair_indices.shape[2], device=ai1.device)
+            < pair_sizes.unsqueeze(1)
     ).flatten()
     sorted_local_index12 = intra_pair_indices.flatten(1, 2)[:, mask]
     sorted_local_index12 += cumsum_from_zero(counts).index_select(0, pair_indices)
@@ -286,13 +286,13 @@
     """
 
     def __init__(
-        self,
-        in_features: int,
-        out_features: int,
-        bias: bool = True,
-        activation: Optional[nn.Module] = None,
-        weight_init: Callable = xavier_uniform_,
-        bias_init: Callable = zeros_,
+            self,
+            in_features: int,
+            out_features: int,
+            bias: bool = True,
+            activation: Optional[nn.Module] = None,
+            weight_init: Callable = xavier_uniform_,
+            bias_init: Callable = zeros_,
     ):
         """
         Args:
@@ -357,7 +357,7 @@
         """
         # Compute values of cutoff function
         input_cut = 0.5 * (
-            torch.cos(d_ij * np.pi / self.cutoff) + 1.0
+                torch.cos(d_ij * np.pi / self.cutoff) + 1.0
         )  # NOTE: ANI adds 0.5 instead of 1.
         # Remove contributions beyond the cutoff radius
         input_cut *= (d_ij < self.cutoff).float()
@@ -571,13 +571,13 @@
     """
 
     def __init__(
-        self,
-        max_distance: unit.Quantity,
-        min_distance: unit.Quantity,
-        number_of_gaussians_for_asf: int = 8,
-        angle_sections: int = 4,
-        trainable: bool = False,
-        dtype: Optional[torch.dtype] = None,
+            self,
+            max_distance: unit.Quantity,
+            min_distance: unit.Quantity,
+            number_of_gaussians_for_asf: int = 8,
+            angle_sections: int = 4,
+            trainable: bool = False,
+            dtype: Optional[torch.dtype] = None,
     ) -> None:
         """
         Parameters
@@ -701,21 +701,21 @@
 
 class GaussianRadialBasisFunction(RadialBasisFunction):
     def compute(
-        self,
-        distances: torch.Tensor,
-        centers: torch.Tensor,
-        scale_factors: torch.Tensor,
+            self,
+            distances: torch.Tensor,
+            centers: torch.Tensor,
+            scale_factors: torch.Tensor,
     ) -> torch.Tensor:
         diff = distances - centers
-        return torch.exp((-1 * scale_factors) * diff**2)
+        return torch.exp((-1 * scale_factors) * diff ** 2)
 
 
 class DoubleExponentialRadialBasisFunction(RadialBasisFunction):
     def compute(
-        self,
-        distances: torch.Tensor,
-        centers: torch.Tensor,
-        scale_factors: torch.Tensor,
+            self,
+            distances: torch.Tensor,
+            centers: torch.Tensor,
+            scale_factors: torch.Tensor,
     ) -> torch.Tensor:
         diff = distances - centers
         return torch.exp(-torch.abs(diff / scale_factors))
@@ -723,13 +723,13 @@
 
 class RadialSymmetryFunction(nn.Module):
     def __init__(
-        self,
-        number_of_radial_basis_functions: int,
-        max_distance: unit.Quantity,
-        min_distance: unit.Quantity = 0.0 * unit.nanometer,
-        dtype: Optional[torch.dtype] = None,
-        trainable: bool = False,
-        radial_basis_function: RadialBasisFunction = GaussianRadialBasisFunction(),
+            self,
+            number_of_radial_basis_functions: int,
+            max_distance: unit.Quantity,
+            min_distance: unit.Quantity = 0.0 * unit.nanometer,
+            dtype: Optional[torch.dtype] = None,
+            trainable: bool = False,
+            radial_basis_function: RadialBasisFunction = GaussianRadialBasisFunction(),
     ):
         """RadialSymmetryFunction class.
 
@@ -794,11 +794,11 @@
             self.register_buffer("prefactor", torch.tensor([1.0]))
 
     def calculate_radial_basis_centers(
-        self,
-        _min_distance_in_nanometer,
-        _max_distance_in_nanometer,
-        number_of_radial_basis_functions,
-        dtype,
+            self,
+            _min_distance_in_nanometer,
+            _max_distance_in_nanometer,
+            number_of_radial_basis_functions,
+            dtype,
     ):
         # the default approach to calculate radial basis centers
         # can be overwritten by subclasses
@@ -811,10 +811,10 @@
         return centers
 
     def calculate_radial_scale_factor(
-        self,
-        _min_distance_in_nanometer,
-        _max_distance_in_nanometer,
-        number_of_radial_basis_functions,
+            self,
+            _min_distance_in_nanometer,
+            _max_distance_in_nanometer,
+            number_of_radial_basis_functions,
     ):
         # the default approach to calculate radial scale factors (each of them are scaled by the same value)
         # can be overwritten by subclasses
@@ -847,13 +847,13 @@
 
 class SchnetRadialSymmetryFunction(RadialSymmetryFunction):
     def __init__(
-        self,
-        number_of_radial_basis_functions: int,
-        max_distance: unit.Quantity,
-        min_distance: unit.Quantity = 0.0 * unit.nanometer,
-        dtype: Optional[torch.dtype] = None,
-        trainable: bool = False,
-        radial_basis_function: RadialBasisFunction = GaussianRadialBasisFunction(),
+            self,
+            number_of_radial_basis_functions: int,
+            max_distance: unit.Quantity,
+            min_distance: unit.Quantity = 0.0 * unit.nanometer,
+            dtype: Optional[torch.dtype] = None,
+            trainable: bool = False,
+            radial_basis_function: RadialBasisFunction = GaussianRadialBasisFunction(),
     ):
         """RadialSymmetryFunction class.
 
@@ -874,12 +874,11 @@
         self.prefactor = torch.tensor([1.0])
 
     def calculate_radial_scale_factor(
-        self,
-        _min_distance_in_nanometer,
-        _max_distance_in_nanometer,
-        number_of_radial_basis_functions,
-    ):
-
+            self,
+            _min_distance_in_nanometer,
+            _max_distance_in_nanometer,
+            number_of_radial_basis_functions,
+    ):
         scale_factors = torch.linspace(
             _min_distance_in_nanometer,
             _max_distance_in_nanometer,
@@ -887,8 +886,8 @@
         )
 
         widths = (
-            torch.abs(scale_factors[1] - scale_factors[0])
-            * torch.ones_like(scale_factors)
+                torch.abs(scale_factors[1] - scale_factors[0])
+                * torch.ones_like(scale_factors)
         ).to(self.dtype)
 
         scale_factors = 0.5 / torch.square_(widths)
@@ -897,13 +896,13 @@
 
 class AniRadialSymmetryFunction(RadialSymmetryFunction):
     def __init__(
-        self,
-        number_of_radial_basis_functions: int,
-        max_distance: unit.Quantity,
-        min_distance: unit.Quantity = 0.0 * unit.nanometer,
-        dtype: Optional[torch.dtype] = None,
-        trainable: bool = False,
-        radial_basis_function: RadialBasisFunction = GaussianRadialBasisFunction(),
+            self,
+            number_of_radial_basis_functions: int,
+            max_distance: unit.Quantity,
+            min_distance: unit.Quantity = 0.0 * unit.nanometer,
+            dtype: Optional[torch.dtype] = None,
+            trainable: bool = False,
+            radial_basis_function: RadialBasisFunction = GaussianRadialBasisFunction(),
     ):
         """RadialSymmetryFunction class.
 
@@ -924,11 +923,11 @@
         self.prefactor = torch.tensor([0.25])
 
     def calculate_radial_basis_centers(
-        self,
-        _min_distance_in_nanometer,
-        _max_distance_in_nanometer,
-        number_of_radial_basis_functions,
-        dtype,
+            self,
+            _min_distance_in_nanometer,
+            _max_distance_in_nanometer,
+            number_of_radial_basis_functions,
+            dtype,
     ):
         centers = torch.linspace(
             _min_distance_in_nanometer,
@@ -940,10 +939,10 @@
         return centers
 
     def calculate_radial_scale_factor(
-        self,
-        _min_distance_in_nanometer,
-        _max_distance_in_nanometer,
-        number_of_radial_basis_functions,
+            self,
+            _min_distance_in_nanometer,
+            _max_distance_in_nanometer,
+            number_of_radial_basis_functions,
     ):
         # ANI uses a predefined scaling factor
         scale_factors = torch.full((number_of_radial_basis_functions,), (19.7 * 100))
@@ -952,25 +951,16 @@
 
 class SAKERadialSymmetryFunction(RadialSymmetryFunction):
     def calculate_radial_basis_centers(
-<<<<<<< HEAD
-        self,
-        _min_distance_in_nanometer,
-        _max_distance_in_nanometer,
-        number_of_radial_basis_functions,
-        dtype,
-=======
-            self,
-            _unitless_min_distance: float,
-            _unitless_max_distance: float,
-            number_of_radial_basis_functions: int,
-            dtype: torch.dtype,
->>>>>>> ba663b52
+            self,
+            _min_distance_in_nanometer,
+            _max_distance_in_nanometer,
+            number_of_radial_basis_functions,
+            dtype,
     ):
         # initialize means and betas according to the default values in PhysNet
         # https://pubs.acs.org/doi/10.1021/acs.jctc.9b00181
 
         start_value = torch.exp(
-<<<<<<< HEAD
             torch.scalar_tensor(
                 (-_max_distance_in_nanometer + _min_distance_in_nanometer) * 10,
                 dtype=dtype,
@@ -982,10 +972,10 @@
         return centers
 
     def calculate_radial_scale_factor(
-        self,
-        _min_distance_in_nanometer,
-        _max_distance_in_nanometer,
-        number_of_radial_basis_functions,
+            self,
+            _min_distance_in_nanometer,
+            _max_distance_in_nanometer,
+            number_of_radial_basis_functions,
     ):
         start_value = torch.exp(
             torch.scalar_tensor(
@@ -994,34 +984,15 @@
         )  # NOTE: this is defined in Angstrom
         radial_scale_factor = torch.tensor(
             [(2 / number_of_radial_basis_functions * (1 - start_value)) ** -2]
-            * number_of_radial_basis_functions
-=======
-            torch.scalar_tensor(-_unitless_max_distance + _unitless_min_distance, dtype=dtype)
-        ).item()
-        centers = torch.linspace(start_value, 1, number_of_radial_basis_functions, dtype=dtype)
-        return centers
-
-    def calculate_radial_scale_factor(
-            self,
-            _unitless_min_distance,
-            _unitless_max_distance,
-            number_of_radial_basis_functions,
-    ):
-        start_value = torch.exp(
-            torch.scalar_tensor(-_unitless_max_distance + _unitless_min_distance)
-        )
-        radial_scale_factor = torch.tensor(
-            [(2 / number_of_radial_basis_functions * (1 - start_value)) ** -2] * number_of_radial_basis_functions
->>>>>>> ba663b52
+            * number_of_radial_basis_functions  # FIXME: replace with torch.full
         )
         return radial_scale_factor
 
 
 class SAKERadialBasisFunction(RadialBasisFunction):
 
-    def __init__(self, max_distance, min_distance):
+    def __init__(self, min_distance):
         super().__init__()
-<<<<<<< HEAD
         self._min_distance_in_nanometer = min_distance.to(unit.nanometer).m
         # self.alpha = (
         #    (5.0 * unit.nanometer / (max_distance - min_distance)).to_base_units().m
@@ -1031,20 +1002,20 @@
         )
 
     def compute(
-        self,
-        distances: torch.Tensor,
-        centers: torch.Tensor,
-        scale_factors: torch.Tensor,
+            self,
+            distances: torch.Tensor,
+            centers: torch.Tensor,
+            scale_factors: torch.Tensor,
     ) -> torch.Tensor:
         return torch.exp(
             -scale_factors
             * (
-                torch.exp(
-                    self.alpha
-                    * (-distances.unsqueeze(-1) + self._min_distance_in_nanometer)
-                    * 10
-                )
-                - centers
+                    torch.exp(
+                        self.alpha
+                        * (-distances.unsqueeze(-1) + self._min_distance_in_nanometer)
+                        * 10
+                    )
+                    - centers
             )
             ** 2
         )
@@ -1053,13 +1024,13 @@
 class PhysNetRadialSymmetryFunction(SAKERadialSymmetryFunction):
 
     def __init__(
-        self,
-        number_of_radial_basis_functions: int,
-        max_distance: unit.Quantity,
-        min_distance: unit.Quantity = 0.0 * unit.nanometer,
-        dtype: Optional[torch.dtype] = None,
-        trainable: bool = False,
-        radial_basis_function: Optional[SAKERadialBasisFunction] = None,
+            self,
+            number_of_radial_basis_functions: int,
+            max_distance: unit.Quantity,
+            min_distance: unit.Quantity = 0.0 * unit.nanometer,
+            dtype: Optional[torch.dtype] = None,
+            trainable: bool = False,
+            radial_basis_function: Optional[SAKERadialBasisFunction] = None,
     ):
         """RadialSymmetryFunction class.
 
@@ -1070,7 +1041,7 @@
         """
         # Create the radial_basis_function if not provided
         if radial_basis_function is None:
-            radial_basis_function = SAKERadialBasisFunction(max_distance, min_distance)
+            radial_basis_function = SAKERadialBasisFunction(min_distance)
 
         super().__init__(
             number_of_radial_basis_functions,
@@ -1081,32 +1052,11 @@
             radial_basis_function,
         )
         self.prefactor = torch.tensor([1.0])
-=======
-        self._unitless_min_distance = min_distance.to(unit.nanometer).m
-        self.alpha = (5 * unit.angstrom / (max_distance - min_distance)).to_base_units().m  # check units
-
-    def compute(
-            self,
-            distances: torch.Tensor,
-            centers: torch.Tensor,
-            scale_factors: torch.Tensor,
-    ) -> torch.Tensor:
-        print("self.alpha", self.alpha)
-        print("self._unitless_min_distance", self._unitless_min_distance)
-        print("distances", distances)
-        return torch.exp(
-            -scale_factors *
-            (torch.exp(
-                self.alpha *
-                (-distances.unsqueeze(-1) + self._unitless_min_distance))
-             - centers) ** 2
-        )
->>>>>>> ba663b52
 
 
 def pair_list(
-    atomic_subsystem_indices: torch.Tensor,
-    only_unique_pairs: bool = False,
+        atomic_subsystem_indices: torch.Tensor,
+        only_unique_pairs: bool = False,
 ) -> torch.Tensor:
     """Compute all pairs of atoms and their distances.
 
@@ -1147,7 +1097,7 @@
 
     # filter pairs to only keep those belonging to the same molecule
     same_molecule_mask = (
-        atomic_subsystem_indices[i_indices] == atomic_subsystem_indices[j_indices]
+            atomic_subsystem_indices[i_indices] == atomic_subsystem_indices[j_indices]
     )
 
     # Apply mask to get final pair indices
@@ -1161,10 +1111,10 @@
 
 
 def neighbor_list_with_cutoff(
-    coordinates: torch.Tensor,  # in nanometer
-    atomic_subsystem_indices: torch.Tensor,
-    cutoff: unit.Quantity,
-    only_unique_pairs: bool = False,
+        coordinates: torch.Tensor,  # in nanometer
+        atomic_subsystem_indices: torch.Tensor,
+        cutoff: unit.Quantity,
+        only_unique_pairs: bool = False,
 ) -> torch.Tensor:
     """Compute all pairs of atoms and their distances.
 
@@ -1201,15 +1151,11 @@
 
 
 def scatter_softmax(
-<<<<<<< HEAD
-    src: torch.Tensor,
-    index: torch.Tensor,
-    dim: int,
-    dim_size: Optional[int] = None,
-    device: Optional[torch.device] = None,
-=======
-        src: torch.Tensor, index: torch.Tensor, dim: int, dim_size: Optional[int] = None, device: Optional[torch.device] = None
->>>>>>> ba663b52
+        src: torch.Tensor,
+        index: torch.Tensor,
+        dim: int,
+        dim_size: Optional[int] = None,
+        device: Optional[torch.device] = None,
 ) -> torch.Tensor:
     """
     Softmax operation over all values in :attr:`src` tensor that share indices
@@ -1236,7 +1182,6 @@
     Adapted from: https://github.com/rusty1s/pytorch_scatter/blob/c31915e1c4ceb27b2e7248d21576f685dc45dd01/torch_scatter/composite/softmax.py
     """
     if not torch.is_floating_point(src):
-<<<<<<< HEAD
         raise ValueError(
             "`scatter_softmax` can only be computed over tensors "
             "with floating point data types."
@@ -1244,7 +1189,7 @@
 
     assert dim >= 0, f"dim must be non-negative, got {dim}"
     assert (
-        dim < src.dim()
+            dim < src.dim()
     ), f"dim must be less than the number of dimensions of src {src.dim()}, got {dim}"
 
     out_shape = [
@@ -1256,36 +1201,14 @@
     max_value_per_index = zeros.scatter_reduce(
         dim, index, src, "amax", include_self=False
     )
-=======
-        raise ValueError('`scatter_softmax` can only be computed over tensors '
-                         'with floating point data types.')
-
-    assert dim >= 0, f"dim must be non-negative, got {dim}"
-    assert dim < src.dim(), f"dim must be less than the number of dimensions of src {src.dim()}, got {dim}"
-
-    out_shape = [
-        other_dim_size
-        if (other_dim != dim)
-        else dim_size
-        for (other_dim, other_dim_size)
-        in enumerate(src.shape)
-    ]
-
-    zeros = torch.zeros(out_shape, dtype=src.dtype, device=device)
-    max_value_per_index = zeros.scatter_reduce(dim, index, src, "amax", include_self=False)
->>>>>>> ba663b52
     max_per_src_element = max_value_per_index.gather(dim, index)
 
     recentered_scores = src - max_per_src_element
     recentered_scores_exp = recentered_scores.exp()
 
-<<<<<<< HEAD
     sum_per_index = torch.zeros(out_shape, dtype=src.dtype, device=device).scatter_add(
         dim, index, recentered_scores_exp
     )
-=======
-    sum_per_index = torch.zeros(out_shape, dtype=src.dtype, device=device).scatter_add(dim, index, recentered_scores_exp)
->>>>>>> ba663b52
     normalizing_constants = sum_per_index.gather(dim, index)
 
     return recentered_scores_exp.div(normalizing_constants)
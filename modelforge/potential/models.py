--- conflicted
+++ resolved
@@ -855,15 +855,7 @@
 class BaseNetwork(Module):
 
     def __init__(
-<<<<<<< HEAD
         self, *, postprocessing_parameter: Dict[str, Dict[str, bool]], dataset_statistic
-=======
-        self,
-        *,
-        processing_operation: List[Dict[str, str]],
-        readout_operation: List[Dict[str, str]],
-        dataset_statistic: Optional[Dict[str, float]] = None,
->>>>>>> 56093eae
     ):
         """
         The BaseNetwork wraps the input preparation (including pairlist calculation, d_ij and r_ij calculation), the actual model as well as the output preparation in a wrapper class.

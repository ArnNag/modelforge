from typing import Dict

import lightning as pl
import torch
import torch.nn as nn
from torch.optim import AdamW

from loguru import logger as log


class _PairList(nn.Module):
    """
    A private module to handle pair list calculations for atoms.
    This returns a pair list of atom indices and the displacement vectors between them.

    Methods
    -------
    compute_r_ij(atom_pairs: torch.Tensor, positions: torch.Tensor) -> torch.Tensor
        Compute the displacement vector between atom pairs.
    forward(mask: torch.Tensor, positions: torch.Tensor) -> Dict[str, torch.Tensor]
        Forward pass for PairList.
    """

    def __init__(self, only_unique_pairs: bool = False):
        """
        Initialize PairList.

        Parameters
        ----------
        only_unique_pairs : bool, optional
            If set to True, only unique pairs of atoms are considered, default is False.
        """
        super().__init__()
        from .utils import _pair_list

        self.calculate_pairs = _pair_list
        self.only_unique_pairs = only_unique_pairs

    def _calculate_r_ij(
        self, pair_indices: torch.Tensor, positions: torch.Tensor
    ) -> torch.Tensor:
        """Compute displacement vector between atom pairs.

        Parameters
        ----------
        pair_indices : torch.Tensor, shape [2, n_pairs]
            Atom indices for pairs of atoms
        positions : torch.Tensor, shape [nr_systems, nr_atoms, 3]
            Atom positions.

        Returns
        -------
        torch.Tensor, shape [n_pairs, 3]
            Displacement vector between atom pairs.
        """
        # Select the pairs of atom coordinates from the positions
        selected_positions = positions.index_select(0, pair_indices.view(-1)).view(
            2, -1, 3
        )
        return selected_positions[1] - selected_positions[0]

    def _calculate_d_ij(self, r_ij):
        # Calculate the euclidian distance between the atoms in the pair
        return r_ij.norm(2, -1).unsqueeze(-1)

    def forward(
        self, positions: torch.Tensor, atomic_subsystem_indices: torch.Tensor
    ) -> Dict[str, torch.Tensor]:
        """
        Forward pass for PairList.

        Parameters
        ----------
        positions : torch.Tensor, shape [nr_systems, nr_atoms, 3]
            Position tensor.
        atomic_subsystem_indices : torch.Tensor, shape [nr_atoms]
        Returns
        -------
        dict : Dict[str, torch.Tensor], containing atom index pairs, distances, and displacement vectors.
            - 'pair_indices': torch.Tensor, shape (2, n_pairs)
            - 'r_ij' : torch.Tensor, shape (1, n_pairs)
            - 'd_ij' : torch.Tenso, shape (3, n_pairs)

        """
        pair_indices = self.calculate_pairs(
            atomic_subsystem_indices,
            only_unique_pairs=self.only_unique_pairs,
        )
        r_ij = self._calculate_r_ij(pair_indices, positions)

        return {
            "pair_indices": pair_indices,
            "d_ij": self._calculate_d_ij(r_ij),
            "r_ij": r_ij,
        }


class _NeighbourList(_PairList):
    def __init__(self, cutoff: float, only_unique_pairs: bool = False):
        """
        Initialize PairList.

        Parameters
        ----------
        cutoff : float
            Cutoff distance for neighbor calculations.
        only_unique_pairs : bool, optional
            If set to True, only unique pairs of atoms are considered, default is False.
        """
        super().__init__(only_unique_pairs=only_unique_pairs)
        from .utils import _neighbor_list_with_cutoff

        self.calculate_pairs = _neighbor_list_with_cutoff
        self.cutoff = cutoff

    def forward(
        self, positions: torch.Tensor, atomic_subsystem_indices: torch.Tensor
    ) -> Dict[str, torch.Tensor]:
        """
        Forward pass for PairList.

        Parameters
        ----------
        positions : torch.Tensor, shape [nr_systems, nr_atoms, 3]
            Position tensor.
        atomic_subsystem_indices : torch.Tensor, shape [nr_atoms]
        Returns
        -------
        dict : Dict[str, torch.Tensor], containing atom index pairs, distances, and displacement vectors.
            - 'pair_indices': torch.Tensor, shape (2, n_pairs)
            - 'r_ij' : torch.Tensor, shape (1, n_pairs)
            - 'd_ij' : torch.Tenso, shape (3, n_pairs)

        """
        pair_indices = self.calculate_pairs(
            positions,
            atomic_subsystem_indices,
            cutoff=self.cutoff,
            only_unique_pairs=self.only_unique_pairs,
        )
        r_ij = self._calculate_r_ij(pair_indices, positions)

        return {
            "pair_indices": pair_indices,
            "d_ij": self._calculate_d_ij(r_ij),
            "r_ij": r_ij,
        }


class LightningModuleMixin(pl.LightningModule):
    """
    A mixin for PyTorch Lightning training.

    Methods
    -------
    training_step(batch: Dict[str, torch.Tensor], batch_idx: int) -> torch.Tensor
        Perform a single training step.
    configure_optimizers() -> AdamW
        Configures the optimizer for training.
    """

    def _log_batch_size(self, batch: Dict[str, torch.Tensor]):
        batch_size = int(len(batch["E_label"]))
        return batch_size

    def training_step(
        self, batch: Dict[str, torch.Tensor], batch_idx: int
    ) -> torch.Tensor:
        """
        Perform a single training step.

        Parameters
        ----------
        batch : Dict[str, torch.Tensor]
            Batch data. Expected to include 'E', a tensor with shape [batch_size, 1].
        batch_idx : int
            Batch index.

        Returns
        -------
        torch.Tensor, shape [batch_size, 1]
            Loss tensor.
        """
        batch_size = self._log_batch_size(batch)
        predictions = self.forward(batch).flatten()
        targets = batch["E_label"].flatten()
        loss = self.loss_function(predictions, targets)
        # Specify the batch size explicitly using self.log
        self.log(
            "train_loss",
            loss,
            on_epoch=True,
            on_step=False,
            prog_bar=True,
            batch_size=batch_size,
        )
<<<<<<< HEAD

    def test_step(self, batch, batch_idx):
        from torch.nn import functional as F

        batch_size = self._log_batch_size(batch)

        predictions = self.forward(batch).flatten()
        targets = batch["E_label"].flatten()
        test_loss = F.mse_loss(predictions, targets)
        self.log("test_loss", test_loss, batch_size=batch_size)

    def validation_step(self, batch: Dict[str, torch.Tensor], batch_idx):
        from torch.nn import functional as F

        batch_size = self._log_batch_size(batch)
        predictions = self.forward(batch)
        targets = batch["E_label"]
        val_loss = F.mse_loss(predictions, targets)
        self.log(
            "val_loss", val_loss, batch_size=batch_size, on_epoch=True, prog_bar=True
        )
=======
        return loss
>>>>>>> 1c8eee94

    def test_step(self, batch, batch_idx):
        from torch.nn import functional as F

        batch_size = self._log_batch_size(batch)

        predictions = self.forward(batch).flatten()
        targets = batch["E_label"].flatten()
        test_loss = F.mse_loss(predictions, targets)
        self.log("test_loss", test_loss, batch_size=batch_size)

    def validation_step(self, batch: Dict[str, torch.Tensor], batch_idx):
        from torch.nn import functional as F

        batch_size = self._log_batch_size(batch)
        predictions = self.forward(batch)
        targets = batch["E_label"]
        val_loss = F.mse_loss(predictions, targets)
        self.log("val_loss", val_loss, batch_size=batch_size, on_epoch=True)

    def configure_optimizers(self) -> AdamW:
        """
        Configures the optimizer for training.

        Returns
        -------
        AdamW
            The AdamW optimizer.
        """

        return self.optimizer(self.parameters(), lr=self.learning_rate)


class BaseNNP(nn.Module):
    """
    Base class for neural network potentials.
    """

    def __init__(self, cutoff: float):
        """
        Initialize the NNP class.

        Parameters
        ----------
        cutoff : float
            Cutoff distance for atom centered interactions, in nanometer.
        """
        from .models import _PairList

        super().__init__()
        self._cutoff = cutoff
        self.calculate_distances_and_pairlist = _PairList()
        self._dtype = None  # set at runtime
        self._log_message_dtype = False
        self._log_message_units = False

    def preate_input(self, inputs: Dict[str, torch.Tensor]):
        # needs to be implemented by the subclass
        # if subclass needs any additional input preparation (e.g. embedding),
        # it should be done here
        raise NotImplementedError

    def _forward(self, inputs: Dict[str, torch.Tensor]):
        # needs to be implemented by the subclass
        # perform the forward pass implemented in the subclass
        raise NotImplementedError

    def _readout(self, input: Dict[str, torch.Tensor]):
        # needs to be implemented by the subclass
        # perform the readout operation implemented in the subclass
        raise NotImplementedError

    def _prepare_inputs(self, inputs: Dict[str, torch.Tensor]):
        atomic_numbers = inputs["atomic_numbers"]  # shape (nr_of_atoms_in_batch, 1)
        positions = inputs["positions"]  # shape (nr_of_atoms_in_batch, 3)
        atomic_subsystem_indices = inputs["atomic_subsystem_indices"]
        nr_of_atoms_in_batch = inputs["atomic_numbers"].shape[0]

        r = self.calculate_distances_and_pairlist(positions, atomic_subsystem_indices)

        return {
            "pair_indices": r["pair_indices"],
            "d_ij": r["d_ij"],
            "r_ij": r["r_ij"],
            "nr_of_atoms_in_batch": nr_of_atoms_in_batch,
            "positions": positions,
            "atomic_numbers": atomic_numbers,
            "atomic_subsystem_indices": atomic_subsystem_indices,
        }

    def _set_dtype(self):
        dtypes = list({p.dtype for p in self.parameters()})
        assert len(dtypes) == 1

        if not self._log_message_dtype:
            log.debug(f"Setting dtype to {dtypes[0]}.")
            self._log_message_dtype = True

        if self._dtype is not None and self._dtype != dtypes[0]:
            log.warning(f"Setting dtype to {dtypes[0]}.")
            log.warning(f"This is new, be carful. You are resetting the dtype!")

        self._dtype = dtypes[0]

    def _input_checks(self, inputs: Dict[str, torch.Tensor]) -> Dict[str, torch.Tensor]:
        """
        Perform input checks to validate the input dictionary.

        Parameters
        ----------
        inputs : Dict[str, torch.Tensor], with distance units attached
            Inputs containing necessary data for the forward pass.
            The exact keys and shapes are implementation-dependent.

        Raises
        ------
        ValueError
            If the input dictionary is missing required keys or has invalid shapes.

        """
<<<<<<< HEAD
        from openmm import unit
=======
        from openff.units import unit
>>>>>>> 1c8eee94

        required_keys = ["atomic_numbers", "positions", "atomic_subsystem_indices"]
        for key in required_keys:
            if key not in inputs:
                raise ValueError(f"Missing required key: {key}")

        if inputs["atomic_numbers"].dim() != 2:
            raise ValueError("Shape mismatch: 'atomic_numbers' should be a 2D tensor.")

        if inputs["positions"].dim() != 2:
            raise ValueError("Shape mismatch: 'positions' should be a 2D tensor.")

        if inputs["positions"].dtype != self._dtype:
            log.debug(
                f"Precision mismatch: dtype of positions tensor is {inputs['positions'].dtype}, "
                f"but dtype of model parameters is {self._dtype}. "
                f"Setting dtype of positions tensor to {self._dtype}."
            )
            inputs["positions"] = inputs["positions"].to(self._dtype)

<<<<<<< HEAD
        try:
            inputs["positions"] = inputs["positions"].value_in_unit_system(
                unit.md_unit_system
            )
        except AttributeError:
=======
        if isinstance(inputs["positions"], unit.Quantity):
            inputs["positions"] = inputs["positions"].to(unit.nanometer).m

        else:
>>>>>>> 1c8eee94
            if not self._log_message_units:
                log.warning(
                    "Could not convert positions to nanometer. Assuming positions are already in nanometer."
                )
                self._log_message_units = True

        return inputs

    def forward(self, inputs: Dict[str, torch.Tensor]) -> torch.Tensor:
        """
        Abstract method for forward pass in neural network potentials.

        Parameters
        ----------
        inputs : Dict[str, torch.Tensor]
            Inputs containing atomic numbers ('atomic_numbers'), coordinates ('positions') and pairlist ('pairlist').
            - 'atomic_numbers': int; shape (nr_of_atoms_in_batch, 1), 0 indicates non-interacting atoms that will be masked
            - 'total_charge' : int; shape (n_system)
            - 'positions': float; shape (nr_of_atoms_in_batch, 3)

        Returns
        -------
        torch.Tensor
            Calculated energies; float; shape (n_systems).

        """
        # adjust the dtype of the input tensors to match the model parameters
        self._set_dtype()
        # perform input checks
        inputs = self._input_checks(inputs)
        # prepare the input for the forward pass
        inputs = self.prepare_inputs(inputs)
        # perform the forward pass implemented in the subclass
        output = self._forward(inputs)

        return self._readout(output)


class SingleTopologyAlchemicalBaseNNPModel(BaseNNP):
    """
    Subclass for handling alchemical energy calculations.

    Methods
    -------
    forward(inputs: Dict[str, torch.Tensor]) -> torch.Tensor
        Calculate the alchemical energy for a given input batch.
    """

    def forward(self, inputs: Dict[str, torch.Tensor]):
        """
        Calculate the alchemical energy for a given input batch.

        Parameters
        ----------
        inputs : Dict[str, torch.Tensor]
            Inputs containing atomic numbers ('atomic_numbers'), coordinates ('positions') and pairlist ('pairlist').
            - 'atomic_numbers': shape (nr_of_atoms_in_batch, *, *), 0 indicates non-interacting atoms that will be masked
            - 'total_charge' : shape (nr_of_atoms_in_batch)
            - (only for alchemical transformation) 'alchemical_atomic_number': shape (nr_of_atoms_in_batch)
            - (only for alchemical transformation) 'lamb': float
            - 'positions': shape (nr_of_atoms_in_batch, 3)

        Returns
        -------
        torch.Tensor
            Calculated energies; shape (n_systems,).
        """

        # emb = nn.Embedding(1,200)
        # lamb_emb = (1 - lamb) * emb(input['Z1']) + lamb * emb(input['Z2'])	def __init__():
        self._input_checks(inputs)
        raise NotImplementedError<|MERGE_RESOLUTION|>--- conflicted
+++ resolved
@@ -194,7 +194,8 @@
             prog_bar=True,
             batch_size=batch_size,
         )
-<<<<<<< HEAD
+        return loss
+
 
     def test_step(self, batch, batch_idx):
         from torch.nn import functional as F
@@ -216,9 +217,6 @@
         self.log(
             "val_loss", val_loss, batch_size=batch_size, on_epoch=True, prog_bar=True
         )
-=======
-        return loss
->>>>>>> 1c8eee94
 
     def test_step(self, batch, batch_idx):
         from torch.nn import functional as F
@@ -339,11 +337,7 @@
             If the input dictionary is missing required keys or has invalid shapes.
 
         """
-<<<<<<< HEAD
-        from openmm import unit
-=======
         from openff.units import unit
->>>>>>> 1c8eee94
 
         required_keys = ["atomic_numbers", "positions", "atomic_subsystem_indices"]
         for key in required_keys:
@@ -364,18 +358,10 @@
             )
             inputs["positions"] = inputs["positions"].to(self._dtype)
 
-<<<<<<< HEAD
-        try:
-            inputs["positions"] = inputs["positions"].value_in_unit_system(
-                unit.md_unit_system
-            )
-        except AttributeError:
-=======
         if isinstance(inputs["positions"], unit.Quantity):
             inputs["positions"] = inputs["positions"].to(unit.nanometer).m
 
         else:
->>>>>>> 1c8eee94
             if not self._log_message_units:
                 log.warning(
                     "Could not convert positions to nanometer. Assuming positions are already in nanometer."

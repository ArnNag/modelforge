"""
This module contains the classes for the ANI2x neural network potential.
"""

from __future__ import annotations


from dataclasses import dataclass
from typing import Dict, Tuple, Type, List

import torch
from loguru import logger as log
from torch import nn

from modelforge.utils.prop import SpeciesAEV

<<<<<<< HEAD
from .models import BaseNetwork, CoreNetwork

=======
>>>>>>> f842c836

def triu_index(num_species: int) -> torch.Tensor:
    """
    Generate a tensor representing the upper triangular indices for species pairs.

    Parameters
    ----------
    num_species : int
        The number of species in the system.

    Returns
    -------
    torch.Tensor
        A tensor containing the pair indices.
    """
    species1, species2 = torch.triu_indices(num_species, num_species).unbind(0)
    pair_index = torch.arange(species1.shape[0], dtype=torch.long)
    ret = torch.zeros(num_species, num_species, dtype=torch.long)
    ret[species1, species2] = pair_index
    ret[species2, species1] = pair_index

    return ret


from modelforge.potential.utils import NeuralNetworkData

ATOMIC_NUMBER_TO_INDEX_MAP = {
    1: 0,  # H
    6: 1,  # C
    7: 2,  # N
    8: 3,  # O
    9: 4,  # F
    16: 5,  # S
    17: 6,  # Cl
}


@dataclass
class AniNeuralNetworkData(NeuralNetworkData):
    """
    A dataclass to structure the inputs for ANI neural network potentials, designed to facilitate the efficient representation of atomic systems for energy computation and property prediction.

    Attributes
    ----------
    atomic_numbers : torch.Tensor
        A 1D tensor containing the atomic numbers for atoms, used for identifying the atom types within the model. Shape: [num_atoms].

    """

    atom_index: torch.Tensor


from openff.units import unit


class ANIRepresentation(nn.Module):
    """
    Compute the Atomic Environment Vectors (AEVs) for the ANI architecture.

    Parameters
    ----------
    radial_max_distance : unit.Quantity
        The maximum distance for radial symmetry functions.
    radial_min_distance : unit.Quantity
        The minimum distance for radial symmetry functions.
    number_of_radial_basis_functions : int
        The number of radial basis functions.
    maximum_interaction_radius_for_angular_features : unit.Quantity
        The maximum interaction radius for angular features.
    minimum_interaction_radius_for_angular_features : unit.Quantity
        The minimum interaction radius for angular features.
    angular_dist_divisions : int
        The number of angular distance divisions.
    angle_sections : int
        The number of angle sections.
    nr_of_supported_elements : int, optional
        The number of supported elements, by default 7.
    """

    def __init__(
        self,
        radial_max_distance: unit.Quantity,
        radial_min_distanc: unit.Quantity,
        number_of_radial_basis_functions: int,
        maximum_interaction_radius_for_angular_features: unit.Quantity,
        minimum_interaction_radius_for_angular_features: unit.Quantity,
        angular_dist_divisions: int,
        angle_sections: int,
        nr_of_supported_elements: int = 7,
    ):
        super().__init__()
        from modelforge.potential.utils import CosineAttenuationFunction

        self.maximum_interaction_radius_for_angular_features = (
            maximum_interaction_radius_for_angular_features
        )
        self.nr_of_supported_elements = nr_of_supported_elements

        self.cutoff_module = CosineAttenuationFunction(radial_max_distance)

        self.radial_symmetry_functions = self._setup_radial_symmetry_functions(
            radial_max_distance, radial_min_distanc, number_of_radial_basis_functions
        )
        self.angular_symmetry_functions = self._setup_angular_symmetry_functions(
            maximum_interaction_radius_for_angular_features,
            minimum_interaction_radius_for_angular_features,
            angular_dist_divisions,
            angle_sections,
        )
        # generate indices
        from modelforge.potential.utils import triple_by_molecule

        self.triple_by_molecule = triple_by_molecule
        self.register_buffer("triu_index", triu_index(self.nr_of_supported_elements))

    def _setup_radial_symmetry_functions(
        self,
        max_distance: unit.Quantity,
        min_distance: unit.Quantity,
        number_of_radial_basis_functions: int,
    ):
        from .utils import AniRadialBasisFunction

        radial_symmetry_function = AniRadialBasisFunction(
            number_of_radial_basis_functions,
            max_distance,
            min_distance,
            dtype=torch.float32,
        )
        return radial_symmetry_function

    def _setup_angular_symmetry_functions(
        self,
        max_distance: unit.Quantity,
        min_distance: unit.Quantity,
        angular_dist_divisions,
        angle_sections,
    ):
        from .utils import AngularSymmetryFunction

        # set up modelforge angular features
        return AngularSymmetryFunction(
            max_distance,
            min_distance,
            angular_dist_divisions,
            angle_sections,
            dtype=torch.float32,
        )

    def forward(self, data: AniNeuralNetworkData) -> SpeciesAEV:
        """
        Forward pass to compute Atomic Environment Vectors (AEVs).

        Parameters
        ----------
        data : AniNeuralNetworkData
            The input data for the ANI model.

        Returns
        -------
        SpeciesAEV
            The computed atomic environment vectors (AEVs) for each species.
        """

        # ----------------- Radial symmetry vector ---------------- #
        # compute radial aev

        radial_feature_vector = self.radial_symmetry_functions(data.d_ij)
        # Apply cutoff to radial features
        rcut_ij = self.cutoff_module(data.d_ij)
        radial_feature_vector = radial_feature_vector * rcut_ij

        # Process output to prepare for angular symmetry vector
        postprocessed_radial_aev_and_additional_data = self._postprocess_radial_aev(
            radial_feature_vector, data=data
        )
        processed_radial_feature_vector = postprocessed_radial_aev_and_additional_data[
            "radial_aev"
        ]

        # ----------------- Angular symmetry vector ---------------- #
        # Compute angular AEV
        angular_data = self._preprocess_angular_aev(
            postprocessed_radial_aev_and_additional_data
        )
        # calculate angular aev
        angular_feature_vector = self.angular_symmetry_functions(
            angular_data["angular_r_ij"]
        )
        # postprocess
        angular_data["angular_feature_vector"] = angular_feature_vector
        processed_angular_feature_vector = self._postprocess_angular_aev(
            data, angular_data
        )
        # Concatenate radial and angular features
        aevs = torch.cat(
            [processed_radial_feature_vector, processed_angular_feature_vector], dim=-1
        )

        return SpeciesAEV(data.atom_index, aevs)

    def _postprocess_angular_aev(
        self, data: AniNeuralNetworkData, angular_data: Dict[str, torch.Tensor]
    ):
        """
        Postprocess the angular AEVs.

        Parameters
        ----------
        data : AniNeuralNetworkData
            The input data for the ANI model.
        angular_data : Dict[str, torch.Tensor]
            The angular data including species and displacement vectors.

        Returns
        -------
        torch.Tensor
            The processed angular AEVs.
        """
        angular_sublength = self.angular_symmetry_functions.angular_sublength
        angular_length = (
            (self.nr_of_supported_elements * (self.nr_of_supported_elements + 1))
            // 2
            * angular_sublength
        )

        num_species_pairs = angular_length // angular_sublength

        number_of_atoms = data.number_of_atoms
        # compute angular aev
        central_atom_index = angular_data["central_atom_index"]
        angular_species12 = angular_data["angular_species12"]
        angular_r_ij = angular_data["angular_r_ij"]

        angular_terms_ = angular_data["angular_feature_vector"]
        # Initialize tensor to store angular AEVs

        angular_aev = angular_terms_.new_zeros(
            (number_of_atoms * num_species_pairs, angular_sublength)
        )

        index = (
            central_atom_index * num_species_pairs
            + self.triu_index[angular_species12[0], angular_species12[1]]
        )
        angular_aev.index_add_(0, index, angular_terms_)
        angular_aev = angular_aev.reshape(number_of_atoms, angular_length)
        return angular_aev

    def _postprocess_radial_aev(
        self,
        radial_feature_vector: torch.Tensor,
        data: AniNeuralNetworkData,
    ) -> Dict[str, torch.Tensor]:
        """
        Postprocess the radial AEVs.

        Parameters
        ----------
        radial_feature_vector : torch.Tensor
            The radial feature vectors.
        data : AniNeuralNetworkData
            The input data for the ANI model.

        Returns
        -------
        Dict[str, torch.Tensor]
            A dictionary containing the radial AEVs and additional data.
        """
        radial_feature_vector = radial_feature_vector.squeeze(1)
        number_of_atoms = data.number_of_atoms
        radial_sublength = (
            self.radial_symmetry_functions.number_of_radial_basis_functions
        )
        radial_length = radial_sublength * self.nr_of_supported_elements

        # Initialize tensor to store radial AEVs
        radial_aev = radial_feature_vector.new_zeros(
            (
                number_of_atoms * self.nr_of_supported_elements,
                radial_sublength,
            )
        )
        atom_index12 = data.pair_indices
        species = data.atom_index
        species12 = species[atom_index12]

        index12 = atom_index12 * self.nr_of_supported_elements + species12.flip(0)
        radial_aev.index_add_(0, index12[0], radial_feature_vector)
        radial_aev.index_add_(0, index12[1], radial_feature_vector)

        radial_aev = radial_aev.reshape(number_of_atoms, radial_length)

        # compute new neighbors with radial_cutoff
        distances = data.d_ij.T.flatten()
        even_closer_indices = (
            (
                distances
                <= self.maximum_interaction_radius_for_angular_features.to(
                    unit.nanometer
                ).m
            )
            .nonzero()
            .flatten()
        )
        r_ij = data.r_ij
        atom_index12 = atom_index12.index_select(1, even_closer_indices)
        species12 = species12.index_select(1, even_closer_indices)
        r_ij_small = r_ij.index_select(0, even_closer_indices)

        return {
            "radial_aev": radial_aev,
            "atom_index12": atom_index12,
            "species12": species12,
            "r_ij": r_ij_small,
        }

    def _preprocess_angular_aev(self, data: Dict[str, torch.Tensor]):
        """
        Preprocess the angular AEVs.

        Parameters
        ----------
        data : Dict[str, torch.Tensor]
            The data dictionary containing radial AEVs and additional data.

        Returns
        -------
        Dict[str, torch.Tensor]
            A dictionary containing the preprocessed angular AEV data.
        """
        atom_index12 = data["atom_index12"]
        species12 = data["species12"]
        r_ij = data["r_ij"]

        # compute angular aev
        central_atom_index, pair_index12, sign12 = self.triple_by_molecule(atom_index12)
        species12_small = species12[:, pair_index12]

        r_ij12 = r_ij.index_select(0, pair_index12.view(-1)).view(
            2, -1, 3
        ) * sign12.unsqueeze(-1)
        species12_ = torch.where(
            torch.eq(sign12, 1), species12_small[1], species12_small[0]
        )
        return {
            "angular_r_ij": r_ij12,
            "central_atom_index": central_atom_index,
            "angular_species12": species12_,
        }


class MultiOutputHeadNetwork(nn.Module):

    def __init__(self, shared_layers: nn.Sequential, output_dims: int):
        super().__init__()
        self.shared_layers = shared_layers
        input_dim = shared_layers[
            -2
        ].out_features  # Get the output dim from the last shared layer

        # Create a list of output heads
        self.output_heads = nn.ModuleList(
            [nn.Linear(input_dim, 1) for _ in range(output_dims)]
        )

    def forward(self, x):
        x = self.shared_layers(x)
        outputs = [head(x) for head in self.output_heads]
        # Concatenate the outputs into a single tensor along the last dimension
        return torch.cat(outputs, dim=1)


class ANIInteraction(nn.Module):
    """
    Atomic neural network interaction module for ANI.

    Parameters
    ----------
    aev_dim : int
        The dimensionality of the AEVs.
    activation_function : Type[torch.nn.Module]
        The activation function to use.
    """

<<<<<<< HEAD
    def __init__(
        self,
        *,
        aev_dim: int,
        activation_function: Type[torch.nn.Module],
        predicted_properties: List[Dict[str, str]],
    ):

=======
    def __init__(self, *, aev_dim: int, activation_function: Type[torch.nn.Module]):
>>>>>>> f842c836
        super().__init__()
        self.predicted_properties = predicted_properties
        # define atomic neural network
        atomic_neural_networks = self.intialize_atomic_neural_network(
            aev_dim, activation_function
        )
        self.atomic_networks = nn.ModuleList(
            [
                atomic_neural_networks[element]
                for element in ["H", "C", "O", "N", "S", "F", "Cl"]
            ]
        )

    def intialize_atomic_neural_network(
        self, aev_dim: int, activation_function: Type[torch.nn.Module]
    ) -> Dict[str, nn.Module]:
        """
        Initialize the atomic neural networks for each element.

        Parameters
        ----------
        aev_dim : int
            The dimensionality of the AEVs.
        activation_function : Type[torch.nn.Module]
            The activation function to use.

        Returns
        -------
        Dict[str, nn.Module]
            A dictionary mapping element symbols to their corresponding neural networks.
        """

        def create_network(layers):
            """
            Create a neural network with the specified layers.

            Parameters
            ----------
            layers : List[int]
                A list of integers specifying the number of units in each layer.

            Returns
            -------
            nn.Sequential
                The created neural network.
            """
            shared_network_layers = []
            input_dim = aev_dim
            for units in layers:
                shared_network_layers.append(nn.Linear(input_dim, units))
                shared_network_layers.append(activation_function)
                input_dim = units

            # Create a MultiOutputHeadNetwork with the specified output
            # dimensions
            shared_layers = nn.Sequential(*shared_network_layers)
            return MultiOutputHeadNetwork(
                shared_layers, output_dims=len(self.predicted_properties)
            )

        return {
            element: create_network(layers)
            for element, layers in {
                "H": [256, 192, 160],
                "C": [224, 192, 160],
                "N": [192, 160, 128],
                "O": [192, 160, 128],
                "S": [160, 128, 96],
                "F": [160, 128, 96],
                "Cl": [160, 128, 96],
            }.items()
        }

    def forward(self, input: Tuple[torch.Tensor, torch.Tensor]) -> torch.Tensor:
        """
        Forward pass to compute atomic energies from AEVs.

        Parameters
        ----------
        input : Tuple[torch.Tensor, torch.Tensor]
            A tuple containing the species tensor and the AEV tensor.

        Returns
        -------
        torch.Tensor
            The computed atomic energies.
        """
        species, aev = input
        per_atom_property = torch.zeros(
            (species.shape[0], len(self.predicted_properties)),
            dtype=aev.dtype,
            device=aev.device,
        )

        for i, model in enumerate(self.atomic_networks):
            # maks all entries that don't contain atomindex=i
            mask = torch.eq(species, i)
            per_element_index = mask.nonzero().flatten()
            # if element present, pass it through the network
            if per_element_index.shape[0] > 0:
                input_ = aev.index_select(0, per_element_index)
                per_element_predction = model(input_)
                per_atom_property[per_element_index, :] = per_element_predction

        return per_atom_property


class ANI2xCore(CoreNetwork):
    """
    Core network class for the ANI2x neural network potential.

    Parameters
    ----------
    maximum_interaction_radius : unit.Quantity
        The maximum radial distance for the radial basis functions.
    minimum_interaction_radius : unit.Quantity
        The minimum radial distance for the radial basis functions.
    number_of_radial_basis_functions : int
        The number of radial basis functions to use.
    maximum_interaction_radius_for_angular_features : unit.Quantity
        The maximum angular distance for the angular basis functions.
    minimum_interaction_radius_for_angular_features : unit.Quantity
        The minimum angular distance for the angular basis functions.
    activation_function : Type[torch.nn.Module]
        The  activation function to use.
    angular_dist_divisions : int
        The number of divisions for the angular distance.
    angle_sections : int
        The number of angle sections to use.
    """

    def __init__(
        self,
        *,
        maximum_interaction_radius: unit.Quantity,
        minimum_interaction_radius: unit.Quantity,
        number_of_radial_basis_functions: int,
        maximum_interaction_radius_for_angular_features: unit.Quantity,
        minimum_interaction_radius_for_angular_features: unit.Quantity,
        activation_function: Type[torch.nn.Module],
        angular_dist_divisions: int,
        angle_sections: int,
        predicted_properties: List[Dict[str, str]],
    ) -> None:
        # number of elements in ANI2x
        self.num_species = 7

        log.debug("Initializing the ANI2x architecture.")
        super().__init__(activation_function)
        self.predicted_properties = predicted_properties

        # Initialize representation block
        self.ani_representation_module = ANIRepresentation(
            maximum_interaction_radius,
            minimum_interaction_radius,
            number_of_radial_basis_functions,
            maximum_interaction_radius_for_angular_features,
            minimum_interaction_radius_for_angular_features,
            angular_dist_divisions,
            angle_sections,
        )
        # The length of radial aev
        self.radial_length = self.num_species * number_of_radial_basis_functions
        # The length of angular aev
        self.angular_length = (
            (self.num_species * (self.num_species + 1))
            // 2
            * self.ani_representation_module.angular_symmetry_functions.angular_sublength
        )

        # The length of full aev
        self.aev_length = self.radial_length + self.angular_length

        # Intialize interaction blocks
        self.interaction_modules = ANIInteraction(
            aev_dim=self.aev_length,
            activation_function=self.activation_function,
            predicted_properties=predicted_properties,
        )

        # ----- ATOMIC NUMBER LOOKUP --------
        # Create a tensor for direct lookup. The size of this tensor will be
        # # the max atomic number in map. Initialize with a default value (e.g., -1 for not found).

        maximum_atomic_number = max(ATOMIC_NUMBER_TO_INDEX_MAP.keys())
        lookup_tensor = torch.full((maximum_atomic_number + 1,), -1, dtype=torch.long)

        # Populate the lookup tensor with indices from your map
        for atomic_number, index in ATOMIC_NUMBER_TO_INDEX_MAP.items():
            lookup_tensor[atomic_number] = index

        self.register_buffer("lookup_tensor", lookup_tensor)

    def _model_specific_input_preparation(
        self, data: NNPInput, pairlist_output: Dict[str, PairListOutputs]
    ) -> AniNeuralNetworkData:
        """
        Prepare the model-specific input data for the ANI2x model.

        Parameters
        ----------
        data : NNPInput
            The input data for the model.
        pairlist_output : Dict[str,PairListOutputs]
            The output from the pairlist.

        Returns
        -------
        AniNeuralNetworkData
            The prepared input data for the ANI2x model.
        """
        number_of_atoms = data.atomic_numbers.shape[0]

        # Note, pairlist_output is a Dict where the key corresponds to the name of the cutoff parameter
        # e.g. "maximum_interaction_radius"

        pairlist_output = pairlist_output["maximum_interaction_radius"]

        nnp_data = AniNeuralNetworkData(
            pair_indices=pairlist_output.pair_indices,
            d_ij=pairlist_output.d_ij,
            r_ij=pairlist_output.r_ij,
            number_of_atoms=number_of_atoms,
            positions=data.positions,
            atom_index=self.lookup_tensor[data.atomic_numbers.long()],
            atomic_numbers=data.atomic_numbers,
            atomic_subsystem_indices=data.atomic_subsystem_indices,
            total_charge=data.total_charge,
        )

        return nnp_data

    def compute_properties(self, data: AniNeuralNetworkData) -> Dict[str, torch.Tensor]:
        """
        Calculate the energy for a given input batch.

        Parameters
        ----------
        data : AniNeuralNetworkData
            The input data for the ANI model.

        Returns
        -------
        Dict[str, torch.Tensor]
            The calculated energies.
        """

        # compute the representation (atomic environment vectors) for each atom
        representation = self.ani_representation_module(data)
        # compute the atomic properties
        predictions = self.interaction_modules(representation)
        # generate the output results
        results = {
            "per_atom_scalar_representation": torch.tensor([0]),
            "atomic_subsystem_indices": data.atomic_subsystem_indices,
        }
        # extract predictions per property
        for dim, property in enumerate(self.predicted_properties):
            results[property["name"]] = predictions[:, dim].contiguous()

        return results


from typing import Dict, Optional, Union


class ANI2x(BaseNetwork):
    """
    ANI2x network class for the ANI2x neural network potential.

    Parameters
    ----------
    maximum_interaction_radius : Union[unit.Quantity, str]
        The maximum radial distance for the radial basis functions.
    minimum_interaction_radius : Union[unit.Quantity, str]
        The minimum radial distance for the radial basis functions.
    number_of_radial_basis_functions : int
        The number of radial basis functions to use.
    maximum_interaction_radius_for_angular_features : Union[unit.Quantity, str]
        The maximum angular distance for the angular basis functions.
    minimum_interaction_radius_for_angular_features : Union[unit.Quantity, str]
        The minimum angular distance for the angular basis functions.
    angular_dist_divisions : int
        The number of divisions for the angular distance.
    angle_sections : int
        The number of angle sections to use.
    activation_function_parameter : Dict
        Dict that contains keys: activation_function_name [str], activation_function_arguments [Dict],
        and activation_function [Type[torch.nn.Module]].
    postprocessing_parameter : Dict[str, Dict[str, bool]]
        Configuration for postprocessing parameters.
    dataset_statistic : Optional[Dict[str, float]], optional
        Statistics of the dataset, by default None.
    potential_seed : Optional[int], optional
        Seed for the random number generator, default None.
    """

    def __init__(
        self,
        maximum_interaction_radius: Union[unit.Quantity, str],
        minimum_interaction_radius: Union[unit.Quantity, str],
        number_of_radial_basis_functions: int,
        maximum_interaction_radius_for_angular_features: Union[unit.Quantity, str],
        minimum_interaction_radius_for_angular_features: Union[unit.Quantity, str],
        angular_dist_divisions: int,
        angle_sections: int,
        activation_function_parameter: Dict,
        postprocessing_parameter: Dict[str, Dict[str, bool]],
        predicted_properties: List[Dict[str, str]],
        dataset_statistic: Optional[Dict[str, float]] = None,
        potential_seed: Optional[int] = None,
    ) -> None:
        from modelforge.utils.units import _convert_str_to_unit

        self.only_unique_pairs = True  # NOTE: need to be set before super().__init__

        super().__init__(
            dataset_statistic=dataset_statistic,
            postprocessing_parameter=postprocessing_parameter,
            maximum_interaction_radius=_convert_str_to_unit(maximum_interaction_radius),
            potential_seed=potential_seed,
        )

        activation_function = activation_function_parameter["activation_function"]

        self.core_module = ANI2xCore(
            maximum_interaction_radius=_convert_str_to_unit(maximum_interaction_radius),
            minimum_interaction_radius=_convert_str_to_unit(minimum_interaction_radius),
            number_of_radial_basis_functions=number_of_radial_basis_functions,
            maximum_interaction_radius_for_angular_features=_convert_str_to_unit(
                maximum_interaction_radius_for_angular_features
            ),
            minimum_interaction_radius_for_angular_features=_convert_str_to_unit(
                minimum_interaction_radius_for_angular_features
            ),
            activation_function=activation_function,
            angular_dist_divisions=angular_dist_divisions,
            angle_sections=angle_sections,
            predicted_properties=predicted_properties,
        )

    def _config_prior(self):
        log.info("Configuring ANI2x model hyperparameter prior distribution")

        from ray import tune

        from modelforge.train.utils import shared_config_prior

        prior = {
            "radial_max_distance": tune.uniform(5, 10),
            "radial_min_distance": tune.uniform(0.6, 1.4),
            "number_of_radial_basis_functions": tune.randint(12, 20),
            "maximum_interaction_radius_for_angular_features": tune.uniform(2.5, 4.5),
            "minimum_interaction_radius_for_angular_features": tune.uniform(0.6, 1.4),
            "angle_sections": tune.randint(3, 8),
        }
        prior.update(shared_config_prior())
        return prior<|MERGE_RESOLUTION|>--- conflicted
+++ resolved
@@ -14,11 +14,8 @@
 
 from modelforge.utils.prop import SpeciesAEV
 
-<<<<<<< HEAD
 from .models import BaseNetwork, CoreNetwork
 
-=======
->>>>>>> f842c836
 
 def triu_index(num_species: int) -> torch.Tensor:
     """
@@ -404,7 +401,6 @@
         The activation function to use.
     """
 
-<<<<<<< HEAD
     def __init__(
         self,
         *,
@@ -413,9 +409,6 @@
         predicted_properties: List[Dict[str, str]],
     ):
 
-=======
-    def __init__(self, *, aev_dim: int, activation_function: Type[torch.nn.Module]):
->>>>>>> f842c836
         super().__init__()
         self.predicted_properties = predicted_properties
         # define atomic neural network
